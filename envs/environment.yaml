--- conflicted
+++ resolved
@@ -44,15 +44,9 @@
 - ipython
 
   # GIS dependencies:
-<<<<<<< HEAD
-  - cartopy
-  - descartes
-  - rasterio!=1.2.10
-=======
 - cartopy
 - descartes
-- rasterio<=1.2.9    # 1.2.10 creates error https://github.com/PyPSA/atlite/issues/238
->>>>>>> 378d1ef8
+- rasterio!=1.2.10
 
   # PyPSA-Eur-Sec Dependencies
 - geopy
