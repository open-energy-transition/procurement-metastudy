# -*- coding: utf-8 -*-
# SPDX-FileCopyrightText: : 2017-2023 The PyPSA-Eur Authors
#
# SPDX-License-Identifier: MIT
"""
<<<<<<< HEAD
Solves linear optimal dispatch in hourly resolution
using the capacities of previous capacity expansion in rule :mod:`solve_network`.

Relevant Settings
-----------------

.. code:: yaml

    solving:
        tmpdir:
        options:
            formulation:
            clip_p_max_pu:
            load_shedding:
            noisy_costs:
            nhours:
            min_iterations:
            max_iterations:
        solver:
            name:
            (solveroptions):

.. seealso::
    Documentation of the configuration file ``config.yaml`` at
    :ref:`solving_cf`

Inputs
------

- ``networks/elec{weather_year}_s{simpl}_{clusters}.nc``: confer :ref:`cluster`
- ``results/networks/elec{weather_year}_s{simpl}_{clusters}_ec_l{ll}_{opts}.nc``: confer :ref:`solve`

Outputs
-------

- ``results/networks/elec{weather_year}_s{simpl}_{clusters}_ec_l{ll}_{opts}_op.nc``: Solved PyPSA network for optimal dispatch including optimisation results

Description
-----------

=======
Solves linear optimal dispatch in hourly resolution using the capacities of
previous capacity expansion in rule :mod:`solve_network`.
>>>>>>> 8150f662
"""

import logging

import numpy as np
import pypsa
from _helpers import (
    configure_logging,
    override_component_attrs,
    update_config_with_sector_opts,
)
from solve_network import prepare_network, solve_network
from vresutils.benchmark import memory_logger

logger = logging.getLogger(__name__)


if __name__ == "__main__":
    if "snakemake" not in globals():
        from _helpers import mock_snakemake
<<<<<<< HEAD
        snakemake = mock_snakemake('solve_operations_network', weather_year='',
                                  simpl='', clusters='5', ll='copt', opts='Co2L-BAU-24H')
    configure_logging(snakemake)
=======
>>>>>>> 8150f662

        snakemake = mock_snakemake(
            "solve_operations_network",
            configfiles="test/config.electricity.yaml",
            simpl="",
            opts="",
            clusters="5",
            ll="v1.5",
            sector_opts="",
            planning_horizons="",
        )

    configure_logging(snakemake)
    update_config_with_sector_opts(snakemake.config, snakemake.wildcards.sector_opts)

    opts = (snakemake.wildcards.opts + "-" + snakemake.wildcards.sector_opts).split("-")
    opts = [o for o in opts if o != ""]
    solve_opts = snakemake.config["solving"]["options"]

    np.random.seed(solve_opts.get("seed", 123))

    fn = getattr(snakemake.log, "memory", None)
    with memory_logger(filename=fn, interval=30.0) as mem:
        if "overrides" in snakemake.input:
            overrides = override_component_attrs(snakemake.input.overrides)
            n = pypsa.Network(
                snakemake.input.network, override_component_attrs=overrides
            )
        else:
            n = pypsa.Network(snakemake.input.network)

        n.optimize.fix_optimal_capacities()
        n = prepare_network(n, solve_opts, config=snakemake.config)
        n = solve_network(
            n, config=snakemake.config, opts=opts, log_fn=snakemake.log.solver
        )

        n.meta = dict(snakemake.config, **dict(wildcards=dict(snakemake.wildcards)))
        n.export_to_netcdf(snakemake.output[0])

    logger.info("Maximum memory usage: {}".format(mem.mem_usage))<|MERGE_RESOLUTION|>--- conflicted
+++ resolved
@@ -3,51 +3,8 @@
 #
 # SPDX-License-Identifier: MIT
 """
-<<<<<<< HEAD
-Solves linear optimal dispatch in hourly resolution
-using the capacities of previous capacity expansion in rule :mod:`solve_network`.
-
-Relevant Settings
------------------
-
-.. code:: yaml
-
-    solving:
-        tmpdir:
-        options:
-            formulation:
-            clip_p_max_pu:
-            load_shedding:
-            noisy_costs:
-            nhours:
-            min_iterations:
-            max_iterations:
-        solver:
-            name:
-            (solveroptions):
-
-.. seealso::
-    Documentation of the configuration file ``config.yaml`` at
-    :ref:`solving_cf`
-
-Inputs
-------
-
-- ``networks/elec{weather_year}_s{simpl}_{clusters}.nc``: confer :ref:`cluster`
-- ``results/networks/elec{weather_year}_s{simpl}_{clusters}_ec_l{ll}_{opts}.nc``: confer :ref:`solve`
-
-Outputs
--------
-
-- ``results/networks/elec{weather_year}_s{simpl}_{clusters}_ec_l{ll}_{opts}_op.nc``: Solved PyPSA network for optimal dispatch including optimisation results
-
-Description
------------
-
-=======
 Solves linear optimal dispatch in hourly resolution using the capacities of
 previous capacity expansion in rule :mod:`solve_network`.
->>>>>>> 8150f662
 """
 
 import logging
@@ -68,16 +25,11 @@
 if __name__ == "__main__":
     if "snakemake" not in globals():
         from _helpers import mock_snakemake
-<<<<<<< HEAD
-        snakemake = mock_snakemake('solve_operations_network', weather_year='',
-                                  simpl='', clusters='5', ll='copt', opts='Co2L-BAU-24H')
-    configure_logging(snakemake)
-=======
->>>>>>> 8150f662
 
         snakemake = mock_snakemake(
             "solve_operations_network",
             configfiles="test/config.electricity.yaml",
+            weather_year="",
             simpl="",
             opts="",
             clusters="5",
