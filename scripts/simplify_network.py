--- conflicted
+++ resolved
@@ -225,13 +225,6 @@
     pd.DataFrame(connection_costs).to_csv(output.connection_costs)
 
 
-<<<<<<< HEAD
-
-def _aggregate_and_move_components(n, busmap, connection_costs_to_bus, output,
-                                   aggregate_one_ports={"Load", "StorageUnit"},
-                                   aggregation_strategies=dict(), exclude_carriers=None):
-
-=======
 def _aggregate_and_move_components(
     n,
     busmap,
@@ -239,8 +232,8 @@
     output,
     aggregate_one_ports={"Load", "StorageUnit"},
     aggregation_strategies=dict(),
+    exclude_carriers=None,
 ):
->>>>>>> 9027ffdb
     def replace_components(n, c, df, pnl):
         n.mremove(c, n.df(c).index)
 
@@ -384,19 +377,16 @@
 
     logger.debug("Collecting all components using the busmap")
 
-<<<<<<< HEAD
     exclude_carriers = config["clustering"]["simplify_network"].get("exclude_carriers", [])
-    _aggregate_and_move_components(n, busmap, connection_costs_to_bus, output,
-                                   aggregation_strategies=aggregation_strategies, exclude_carriers=exclude_carriers)
-=======
+
     _aggregate_and_move_components(
         n,
         busmap,
         connection_costs_to_bus,
         output,
         aggregation_strategies=aggregation_strategies,
-    )
->>>>>>> 9027ffdb
+        exclude_carriers=exclude_carriers,
+    )
     return n, busmap
 
 
@@ -407,19 +397,16 @@
 
     connection_costs_to_bus = _compute_connection_costs_to_bus(n, busmap, costs, config)
 
-<<<<<<< HEAD
     exclude_carriers = config["clustering"]["simplify_network"].get("exclude_carriers", [])
-    _aggregate_and_move_components(n, busmap, connection_costs_to_bus, output,
-                                   aggregation_strategies=aggregation_strategies, exclude_carriers=exclude_carriers)
-=======
+
     _aggregate_and_move_components(
         n,
         busmap,
         connection_costs_to_bus,
         output,
         aggregation_strategies=aggregation_strategies,
-    )
->>>>>>> 9027ffdb
+        exclude_carriers=exclude_carriers,
+    )
 
     return n, busmap
 
@@ -510,7 +497,7 @@
     if "snakemake" not in globals():
         from _helpers import mock_snakemake
 
-        snakemake = mock_snakemake("simplify_network", simpl="f")
+        snakemake = mock_snakemake("simplify_network", simpl="")
     configure_logging(snakemake)
 
     n = pypsa.Network(snakemake.input.network)
