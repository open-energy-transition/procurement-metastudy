--- conflicted
+++ resolved
@@ -24,17 +24,13 @@
             clusters=48,
         )
 
-<<<<<<< HEAD
+    set_scenario_config(snakemake)
+    
     cutout_name = snakemake.input.cutout
     year = snakemake.wildcards.weather_year
     if year:
         cutout_name = cutout_name.format(weather_year=year)
     cutout = atlite.Cutout(cutout_name)
-=======
-    set_scenario_config(snakemake)
-
-    cutout = atlite.Cutout(snakemake.input.cutout)
->>>>>>> 986c7be4
 
     clustered_regions = (
         gpd.read_file(snakemake.input.regions_onshore).set_index("name").buffer(0)
