# SPDX-FileCopyrightText: Contributors to PyPSA-Eur <https://github.com/pypsa/pypsa-eur>
#
# SPDX-License-Identifier: MIT

"""
Adds existing electrical generators, hydro-electric plants as well as
greenfield and battery and hydrogen storage to the clustered network.

Description
-----------

The rule :mod:`add_electricity` ties all the different data inputs from the
preceding rules together into a detailed PyPSA network that is stored in
``networks/base_s_{clusters}_elec.nc``. It includes:

- today's transmission topology and transfer capacities (optionally including
  lines which are under construction according to the config settings ``lines:
  under_construction`` and ``links: under_construction``),
- today's thermal and hydro power generation capacities (for the technologies
  listed in the config setting ``electricity: conventional_carriers``), and
- today's load time-series (upsampled in a top-down approach according to
  population and gross domestic product)

It further adds extendable ``generators`` with **zero** capacity for

- photovoltaic, onshore and AC- as well as DC-connected offshore wind
  installations with today's locational, hourly wind and solar capacity factors
  (but **no** current capacities),
- additional open- and combined-cycle gas turbines (if ``OCGT`` and/or ``CCGT``
  is listed in the config setting ``electricity: extendable_carriers``)

Furthermore, it attaches additional extendable components to the clustered
network with **zero** initial capacity:

- ``StorageUnits`` of carrier 'H2' and/or 'battery'. If this option is chosen,
  every bus is given an extendable ``StorageUnit`` of the corresponding carrier.
  The energy and power capacities are linked through a parameter that specifies
  the energy capacity as maximum hours at full dispatch power and is configured
  in ``electricity: max_hours:``. This linkage leads to one investment variable
  per storage unit. The default ``max_hours`` lead to long-term hydrogen and
  short-term battery storage units.

- ``Stores`` of carrier 'H2' and/or 'battery' in combination with ``Links``. If
  this option is chosen, the script adds extra buses with corresponding carrier
  where energy ``Stores`` are attached and which are connected to the
  corresponding power buses via two links, one each for charging and
  discharging. This leads to three investment variables for the energy capacity,
  charging and discharging capacity of the storage unit.
"""

import logging
import warnings

import numpy as np
import pandas as pd
import powerplantmatching as pm
import pypsa
import xarray as xr
from _helpers import (
    configure_logging,
    get_snapshots,
    rename_techs,
    set_scenario_config,
    update_p_nom_max,
)
from powerplantmatching.export import map_country_bus
from pypsa.clustering.spatial import DEFAULT_ONE_PORT_STRATEGIES, normed_or_uniform

idx = pd.IndexSlice

logger = logging.getLogger(__name__)


def normed(s: pd.Series) -> pd.Series:
    """
    Normalize a pandas Series by dividing each element by the sum of all elements.

    Parameters
    ----------
    s : pd.Series
        Input series to normalize

    Returns
    -------
    pd.Series
        Normalized series where all elements sum to 1
    """
    return s / s.sum()


def calculate_annuity(n: float, r: float | pd.Series) -> float | pd.Series:
    """
    Calculate the annuity factor for an asset with lifetime n years and discount rate r.

    The annuity factor is used to calculate the annual payment required to pay off a loan
    over n years at interest rate r. For example, annuity(20, 0.05) * 20 = 1.6.

    Parameters
    ----------
    n : float
        Lifetime of the asset in years
    r : float | pd.Series
        Discount rate (interest rate). Can be a single float or a pandas Series of rates.

    Returns
    -------
    float | pd.Series
        Annuity factor. Returns a float if r is float, or pd.Series if r is pd.Series.

    Examples
    --------
    >>> calculate_annuity(20, 0.05)
    0.08024258718774728
    """
    if isinstance(r, pd.Series):
        return pd.Series(1 / n, index=r.index).where(
            r == 0, r / (1.0 - 1.0 / (1.0 + r) ** n)
        )
    elif r > 0:
        return r / (1.0 - 1.0 / (1.0 + r) ** n)
    else:
        return 1 / n


def add_missing_carriers(n, carriers):
    """
    Function to add missing carriers to the network without raising errors.
    """
    missing_carriers = set(carriers) - set(n.carriers.index)
    if len(missing_carriers) > 0:
        n.add("Carrier", missing_carriers)


def sanitize_carriers(n, config):
    """
    Sanitize the carrier information in a PyPSA Network object.

    The function ensures that all unique carrier names are present in the network's
    carriers attribute, and adds nice names and colors for each carrier according
    to the provided configuration dictionary.

    Parameters
    ----------
    n : pypsa.Network
        A PyPSA Network object that represents an electrical power system.
    config : dict
        A dictionary containing configuration information, specifically the
        "plotting" key with "nice_names" and "tech_colors" keys for carriers.

    Returns
    -------
    None
        The function modifies the 'n' PyPSA Network object in-place, updating the
        carriers attribute with nice names and colors.

    Warnings
    --------
    Raises a warning if any carrier's "tech_colors" are not defined in the config dictionary.
    """

    for c in n.iterate_components():
        if "carrier" in c.df:
            add_missing_carriers(n, c.df.carrier)

    carrier_i = n.carriers.index
    nice_names = (
        pd.Series(config["plotting"]["nice_names"])
        .reindex(carrier_i)
        .fillna(carrier_i.to_series())
    )
    n.carriers["nice_name"] = n.carriers.nice_name.where(
        n.carriers.nice_name != "", nice_names
    )

    tech_colors = config["plotting"]["tech_colors"]
    colors = pd.Series(tech_colors).reindex(carrier_i)
    # try to fill missing colors with tech_colors after renaming
    missing_colors_i = colors[colors.isna()].index
    colors[missing_colors_i] = missing_colors_i.map(rename_techs).map(tech_colors)
    if colors.isna().any():
        missing_i = list(colors.index[colors.isna()])
        logger.warning(f"tech_colors for carriers {missing_i} not defined in config.")
    n.carriers["color"] = n.carriers.color.where(n.carriers.color != "", colors)


def sanitize_locations(n):
    if "location" in n.buses.columns:
        n.buses["x"] = n.buses.x.where(n.buses.x != 0, n.buses.location.map(n.buses.x))
        n.buses["y"] = n.buses.y.where(n.buses.y != 0, n.buses.location.map(n.buses.y))
        n.buses["country"] = n.buses.country.where(
            n.buses.country.ne("") & n.buses.country.notnull(),
            n.buses.location.map(n.buses.country),
        )


def add_co2_emissions(n, costs, carriers):
    """
    Add CO2 emissions to the network's carriers attribute.
    """
    suptechs = n.carriers.loc[carriers].index.str.split("-").str[0]
    n.carriers.loc[carriers, "co2_emissions"] = costs.loc[
        suptechs, "CO2 intensity"
    ].values


<<<<<<< HEAD
def load_costs(tech_costs, config, max_hours, Nyears=1.0):
    # deprecation warning and casting float values to list of float values for max_hours per carrier
    for carrier in max_hours:
        if not isinstance(max_hours[carrier], list):
            warnings.warn(
                "The 'max_hours' configuration as a float is deprecated and will be removed in future versions. Please use a list instead.",
                DeprecationWarning,
            )
            max_hours[carrier] = [max_hours[carrier]]

=======
def load_costs(
    cost_file: str, config: dict, max_hours: dict = None, nyears: float = 1.0
) -> pd.DataFrame:
    """
    Load cost data from CSV and prepare it.

    Parameters
    ----------
    cost_file : str
        Path to the CSV file containing cost data
    config : dict
        Dictionary containing cost-related configuration parameters
    max_hours : dict, optional
        Dictionary specifying maximum hours for storage technologies
    nyears : float, optional
        Number of years for investment, by default 1.0

    Returns
    -------
    costs : pd.DataFrame
        DataFrame containing the processed cost data
    """
    # Copy marginal_cost and capital_cost for backward compatibility
>>>>>>> f0afe9c3
    for key in ("marginal_cost", "capital_cost"):
        if key in config:
            config["overwrites"][key] = config[key]

    # set all asset costs and other parameters
    costs = pd.read_csv(cost_file, index_col=[0, 1]).sort_index()

    # correct units to MW and EUR
    costs.loc[costs.unit.str.contains("/kW"), "value"] *= 1e3
    costs.loc[costs.unit.str.contains("/GW"), "value"] /= 1e3

    costs.unit = costs.unit.str.replace("/kW", "/MW")
    costs.unit = costs.unit.str.replace("/GW", "/MW")

    # min_count=1 is important to generate NaNs which are then filled by fillna
    costs = costs.value.unstack(level=1).groupby("technology").sum(min_count=1)
    costs = costs.fillna(config["fill_values"])

    # Process overwrites for various attributes
    for attr in ("investment", "lifetime", "FOM", "VOM", "efficiency", "fuel"):
        overwrites = config["overwrites"].get(attr)
        if overwrites is not None:
            overwrites = pd.Series(overwrites)
            costs.loc[overwrites.index, attr] = overwrites
            logger.info(f"Overwriting {attr} with:\n{overwrites}")

    annuity_factor = calculate_annuity(costs["lifetime"], costs["discount rate"])
    annuity_factor_fom = annuity_factor + costs["FOM"] / 100.0
    costs["capital_cost"] = annuity_factor_fom * costs["investment"] * nyears

    costs.at["OCGT", "fuel"] = costs.at["gas", "fuel"]
    costs.at["CCGT", "fuel"] = costs.at["gas", "fuel"]

    costs["marginal_cost"] = costs["VOM"] + costs["fuel"] / costs["efficiency"]

    costs.at["OCGT", "CO2 intensity"] = costs.at["gas", "CO2 intensity"]
    costs.at["CCGT", "CO2 intensity"] = costs.at["gas", "CO2 intensity"]

    costs.at["solar", "capital_cost"] = costs.at["solar-utility", "capital_cost"]
    costs = costs.rename({"solar-utility single-axis tracking": "solar-hsat"})

<<<<<<< HEAD
    def costs_for_storage(store, link1=None, link2=None, max_hours=1.0):
        capital_cost = max_hours * store["capital_cost"]
        # if charger/discharge link cost are already included in store capex
        if link1 is not None:
            capital_cost += link1["capital_cost"]
        if link2 is not None:
            capital_cost += link2["capital_cost"]
        return pd.Series(dict(fixed=capital_cost, lifetime=store["lifetime"]))

    for max_hour in max_hours["li-ion battery"]:
        costs.loc[f"li-ion battery {max_hour}h"] = costs_for_storage(
            costs.loc["battery storage"],
            costs.loc["battery inverter"],
            max_hours=max_hour,
        )
    # cost for default li-ion battery which will be the first max_hour archetype
    costs.loc["li-ion battery"] = costs_for_storage(
        costs.loc["battery storage"],
        costs.loc["battery inverter"],
        max_hours=max_hours["li-ion battery"][0],
    )

    for max_hour in max_hours["iron-air battery"]:
        costs.loc[f"iron-air battery {max_hour}h"] = costs_for_storage(
            costs.loc["iron-air battery"],
            costs.loc["iron-air battery charge"],
            costs.loc["iron-air battery discharge"],
            max_hours=max_hour,
        )

    # cost for default iron-air battery which will be the first max_hour archetype
    costs.loc["iron-air battery"] = costs_for_storage(
        costs.loc["iron-air battery"],
        costs.loc["iron-air battery charge"],
        costs.loc["iron-air battery discharge"],
        max_hours=max_hours["iron-air battery"][0],
    )

    for max_hour in max_hours["lfp"]:
        costs.loc[f"lfp {max_hour}h"] = costs_for_storage(
            costs.loc["Lithium-Ion-LFP-store"],
            costs.loc["Lithium-Ion-LFP-bicharger"],
            max_hours=max_hour,
        )
    # cost for default li-ion battery which will be the first max_hour archetype
    costs.loc["lfp"] = costs_for_storage(
        costs.loc["Lithium-Ion-LFP-store"],
        costs.loc["Lithium-Ion-LFP-bicharger"],
        max_hours=max_hours["lfp"][0],
    )

    for max_hour in max_hours["vanadium"]:
        costs.loc[f"vanadium {max_hour}h"] = costs_for_storage(
            costs.loc["Vanadium-Redox-Flow-store"],
            costs.loc["Vanadium-Redox-Flow-bicharger"],
            max_hours=max_hour,
        )

    # cost for default vanadium which will be the first max_hour archetype
    costs.loc["vanadium"] = costs_for_storage(
        costs.loc["Vanadium-Redox-Flow-store"],
        costs.loc["Vanadium-Redox-Flow-bicharger"],
        max_hours=max_hours["vanadium"][0],
    )

    for max_hour in max_hours["lair"]:
        costs.loc[f"lair {max_hour}h"] = costs_for_storage(
            costs.loc["Liquid-Air-store"],
            costs.loc["Liquid-Air-charger"],
            costs.loc["Liquid-Air-discharger"],
            max_hours=max_hour,
        )

    # cost for default liquid air which will be the first max_hour archetype
    costs.loc["lair"] = costs_for_storage(
        costs.loc["Liquid-Air-store"],
        costs.loc["Liquid-Air-charger"],
        costs.loc["Liquid-Air-discharger"],
        max_hours=max_hours["lair"][0],
    )

    for max_hour in max_hours["pair"]:
        costs.loc[f"pair {max_hour}h"] = costs_for_storage(
            costs.loc["Compressed-Air-Adiabatic-store"],
            costs.loc["Compressed-Air-Adiabatic-bicharger"],
            max_hours=max_hour,
        )

    # cost for default CAES which will be the first max_hour archetype
    costs.loc["pair"] = costs_for_storage(
        costs.loc["Compressed-Air-Adiabatic-store"],
        costs.loc["Compressed-Air-Adiabatic-bicharger"],
        max_hours=max_hours["pair"][0],
    )

    for max_hour in max_hours["H2"]:
        costs.loc[f"H2 {max_hour}h"] = costs_for_storage(
            costs.loc["hydrogen storage underground"],
            costs.loc["fuel cell"],
            costs.loc["electrolysis"],
            max_hours=max_hour,
        )
    # cost for default H2 underground storage which will be the first max_hour archetype
    costs.loc["H2"] = costs_for_storage(
        costs.loc["hydrogen storage underground"],
        costs.loc["fuel cell"],
        costs.loc["electrolysis"],
        max_hours=max_hours["H2"][0],
    )
=======
    # Calculate storage costs if max_hours is provided
    if max_hours is not None:

        def costs_for_storage(store, link1, link2=None, max_hours=1.0):
            capital_cost = link1["capital_cost"] + max_hours * store["capital_cost"]
            if link2 is not None:
                capital_cost += link2["capital_cost"]
            return pd.Series(
                {
                    "capital_cost": capital_cost,
                    "marginal_cost": 0.0,
                    "CO2 intensity": 0.0,
                }
            )

        costs.loc["battery"] = costs_for_storage(
            costs.loc["battery storage"],
            costs.loc["battery inverter"],
            max_hours=max_hours["battery"],
        )
        costs.loc["H2"] = costs_for_storage(
            costs.loc["hydrogen storage underground"],
            costs.loc["fuel cell"],
            costs.loc["electrolysis"],
            max_hours=max_hours["H2"],
        )
>>>>>>> f0afe9c3

    for attr in ("marginal_cost", "capital_cost"):
        overwrites = config["overwrites"].get(attr)
        if overwrites is not None:
            overwrites = pd.Series(overwrites)
            idx = overwrites.index.intersection(costs.index)
            costs.loc[idx, attr] = overwrites.loc[idx]
            logger.info(f"Overwriting {attr} with:\n{overwrites}")

    return costs


def load_and_aggregate_powerplants(
    ppl_fn: str,
    costs: pd.DataFrame,
    consider_efficiency_classes: bool = False,
    aggregation_strategies: dict = None,
    exclude_carriers: list = None,
) -> pd.DataFrame:
    if not aggregation_strategies:
        aggregation_strategies = {}

    if not exclude_carriers:
        exclude_carriers = []

    carrier_dict = {
        "ocgt": "OCGT",
        "ccgt": "CCGT",
        "bioenergy": "biomass",
        "ccgt, thermal": "CCGT",
        "hard coal": "coal",
    }
    tech_dict = {
        "Run-Of-River": "ror",
        "Reservoir": "hydro",
        "Pumped Storage": "PHS",
    }
    ppl = (
        pd.read_csv(ppl_fn, index_col=0, dtype={"bus": "str"})
        .powerplant.to_pypsa_names()
        .rename(columns=str.lower)
        .replace({"carrier": carrier_dict, "technology": tech_dict})
    )

    # Replace carriers "natural gas" and "hydro" with the respective technology;
    # OCGT or CCGT and hydro, PHS, or ror)
    ppl["carrier"] = ppl.carrier.where(
        ~ppl.carrier.isin(["hydro", "natural gas"]), ppl.technology
    )

    cost_columns = [
        "VOM",
        "FOM",
        "efficiency",
        "capital_cost",
        "marginal_cost",
        "fuel",
        "lifetime",
    ]
    ppl = ppl.join(costs[cost_columns], on="carrier", rsuffix="_r")

    ppl["efficiency"] = ppl.efficiency.combine_first(ppl.efficiency_r)
    ppl["lifetime"] = (ppl.dateout - ppl.datein).fillna(np.inf)
    ppl["build_year"] = ppl.datein.fillna(0).astype(int)
    ppl["marginal_cost"] = (
        ppl.carrier.map(costs.VOM) + ppl.carrier.map(costs.fuel) / ppl.efficiency
    )

    strategies = {
        **DEFAULT_ONE_PORT_STRATEGIES,
        **{"country": "first"},
        **aggregation_strategies.get("generators", {}),
    }
    strategies = {k: v for k, v in strategies.items() if k in ppl.columns}

    to_aggregate = ~ppl.carrier.isin(exclude_carriers)
    df = ppl[to_aggregate].copy()

    if consider_efficiency_classes:
        for c in df.carrier.unique():
            df_c = df.query("carrier == @c")
            low = df_c.efficiency.quantile(0.10)
            high = df_c.efficiency.quantile(0.90)
            if low < high:
                labels = ["low", "medium", "high"]
                suffix = pd.cut(
                    df_c.efficiency, bins=[0, low, high, 1], labels=labels
                ).astype(str)
                df.update({"carrier": df_c.carrier + " " + suffix + " efficiency"})

    grouper = ["bus", "carrier"]
    weights = df.groupby(grouper).p_nom.transform(normed_or_uniform)

    for k, v in strategies.items():
        if v == "capacity_weighted_average":
            df[k] = df[k] * weights
            strategies[k] = pd.Series.sum

    aggregated = df.groupby(grouper, as_index=False).agg(strategies)
    aggregated.index = aggregated.bus + " " + aggregated.carrier
    aggregated.build_year = aggregated.build_year.astype(int)

    disaggregated = ppl[~to_aggregate][aggregated.columns].copy()
    disaggregated.index = (
        disaggregated.bus
        + " "
        + disaggregated.carrier
        + " "
        + disaggregated.index.astype(str)
    )

    return pd.concat([aggregated, disaggregated])


def attach_load(
    n: pypsa.Network,
    load_fn: str,
    busmap_fn: str,
    scaling: float = 1.0,
) -> None:
    """
    Attach load data to the network.

    Parameters
    ----------
    n : pypsa.Network
        The PyPSA network to attach the load data to.
    load_fn : str
        Path to the load data file.
    busmap_fn : str
        Path to the busmap file.
    scaling : float, optional
        Scaling factor for the load data, by default 1.0.
    """
    load = (
        xr.open_dataarray(load_fn).to_dataframe().squeeze(axis=1).unstack(level="time")
    )

    # apply clustering busmap
    busmap = pd.read_csv(busmap_fn, dtype=str).set_index("Bus").squeeze()
    load = load.groupby(busmap).sum().T

    logger.info(f"Load data scaled by factor {scaling}.")
    load *= scaling

    n.add("Load", load.columns, bus=load.columns, p_set=load)  # carrier="electricity"


def set_transmission_costs(
    n: pypsa.Network,
    costs: pd.DataFrame,
    line_length_factor: float = 1.0,
    link_length_factor: float = 1.0,
) -> None:
    """
    Set the transmission costs for lines and links in the network.

    Parameters
    ----------
    n : pypsa.Network
        The PyPSA network to set the transmission costs for.
    costs : pd.DataFrame
        DataFrame containing the cost data.
    line_length_factor : float, optional
        Factor to scale the line length, by default 1.0.
    link_length_factor : float, optional
        Factor to scale the link length, by default 1.0.
    """
    n.lines["capital_cost"] = (
        n.lines["length"]
        * line_length_factor
        * costs.at["HVAC overhead", "capital_cost"]
    )

    if n.links.empty:
        return

    dc_b = n.links.carrier == "DC"

    # If there are no dc links, then the 'underwater_fraction' column
    # may be missing. Therefore we have to return here.
    if n.links.loc[dc_b].empty:
        return

    costs = (
        n.links.loc[dc_b, "length"]
        * link_length_factor
        * (
            (1.0 - n.links.loc[dc_b, "underwater_fraction"])
            * costs.at["HVDC overhead", "capital_cost"]
            + n.links.loc[dc_b, "underwater_fraction"]
            * costs.at["HVDC submarine", "capital_cost"]
        )
        + costs.at["HVDC inverter pair", "capital_cost"]
    )
    n.links.loc[dc_b, "capital_cost"] = costs


def attach_wind_and_solar(
    n: pypsa.Network,
    costs: pd.DataFrame,
    ppl: pd.DataFrame,
    profile_filenames: dict,
    carriers: list | set,
    extendable_carriers: list | set,
    line_length_factor: float = 1.0,
    landfall_lengths: dict = None,
) -> None:
    """
    Attach wind and solar generators to the network.

    Parameters
    ----------
    n : pypsa.Network
        The PyPSA network to attach the generators to.
    costs : pd.DataFrame
        DataFrame containing the cost data.
    ppl : pd.DataFrame
        DataFrame containing the power plant data.
    profile_filenames : dict
        Dictionary containing the paths to the wind and solar profiles.
    carriers : list | set
        List of renewable energy carriers to attach.
    extendable_carriers : list | set
        List of extendable renewable energy carriers.
    line_length_factor : float, optional
        Factor to scale the line length, by default 1.0.
    landfall_lengths : dict, optional
        Dictionary containing the landfall lengths for offshore wind, by default None.
    """
    add_missing_carriers(n, carriers)

    if landfall_lengths is None:
        landfall_lengths = {}

    for car in carriers:
        if car == "hydro":
            continue

        landfall_length = landfall_lengths.get(car, 0.0)

        with xr.open_dataset(profile_filenames["profile_" + car]) as ds:
            if ds.indexes["bus"].empty:
                continue

            # if-statement for compatibility with old profiles
            if "year" in ds.indexes:
                ds = ds.sel(year=ds.year.min(), drop=True)

            supcar = car.split("-", 2)[0]
            if supcar == "offwind":
                distance = ds["average_distance"].to_pandas()
                submarine_cost = costs.at[car + "-connection-submarine", "capital_cost"]
                underground_cost = costs.at[
                    car + "-connection-underground", "capital_cost"
                ]
                connection_cost = line_length_factor * (
                    distance * submarine_cost + landfall_length * underground_cost
                )

                capital_cost = (
                    costs.at["offwind", "capital_cost"]
                    + costs.at[car + "-station", "capital_cost"]
                    + connection_cost
                )
                logger.info(
                    f"Added connection cost of {connection_cost.min():0.0f}-{connection_cost.max():0.0f} Eur/MW/a to {car}"
                )
            else:
                capital_cost = costs.at[car, "capital_cost"]

            if not ppl.query("carrier == @car").empty:
                caps = ppl.query("carrier == @car").groupby("bus").p_nom.sum()
                caps = pd.Series(data=caps, index=ds.indexes["bus"]).fillna(0)
            else:
                caps = pd.Series(index=ds.indexes["bus"]).fillna(0)

            n.add(
                "Generator",
                ds.indexes["bus"],
                " " + car,
                bus=ds.indexes["bus"],
                carrier=car,
                p_nom=caps,
                p_nom_min=caps,
                p_nom_extendable=car in extendable_carriers["Generator"],
                p_nom_max=ds["p_nom_max"].to_pandas(),
                marginal_cost=costs.at[supcar, "marginal_cost"],
                capital_cost=capital_cost,
                efficiency=costs.at[supcar, "efficiency"],
                p_max_pu=ds["profile"].transpose("time", "bus").to_pandas(),
                lifetime=costs.at[supcar, "lifetime"],
            )


def attach_conventional_generators(
    n: pypsa.Network,
    costs: pd.DataFrame,
    ppl: pd.DataFrame,
    conventional_carriers: list,
    extendable_carriers: dict,
    conventional_params: dict,
    conventional_inputs: dict,
    unit_commitment: pd.DataFrame = None,
    fuel_price: pd.DataFrame = None,
):
    """
    Attach conventional generators to the network.

    Parameters
    ----------
    n : pypsa.Network
        The PyPSA network to attach the generators to.
    costs : pd.DataFrame
        DataFrame containing the cost data.
    ppl : pd.DataFrame
        DataFrame containing the power plant data.
    conventional_carriers : list
        List of conventional energy carriers.
    extendable_carriers : dict
        Dictionary of extendable energy carriers.
    conventional_params : dict
        Dictionary of conventional generator parameters.
    conventional_inputs : dict
        Dictionary of conventional generator inputs.
    unit_commitment : pd.DataFrame, optional
        DataFrame containing unit commitment data, by default None.
    fuel_price : pd.DataFrame, optional
        DataFrame containing fuel price data, by default None.
    """
    carriers = list(set(conventional_carriers) | set(extendable_carriers["Generator"]))

    ppl = ppl.query("carrier in @carriers")

    # reduce carriers to those in power plant dataset
    carriers = list(set(carriers) & set(ppl.carrier.unique()))
    add_missing_carriers(n, carriers)
    add_co2_emissions(n, costs, carriers)

    if unit_commitment is not None:
        committable_attrs = ppl.carrier.isin(unit_commitment).to_frame("committable")
        for attr in unit_commitment.index:
            default = pypsa.components.component_attrs["Generator"].default[attr]
            committable_attrs[attr] = ppl.carrier.map(unit_commitment.loc[attr]).fillna(
                default
            )
    else:
        committable_attrs = {}

    if fuel_price is not None:
        fuel_price = fuel_price.assign(
            OCGT=fuel_price["gas"], CCGT=fuel_price["gas"]
        ).drop("gas", axis=1)
        missing_carriers = list(set(carriers) - set(fuel_price))
        fuel_price = fuel_price.assign(**costs.fuel[missing_carriers])
        fuel_price = fuel_price.reindex(ppl.carrier, axis=1)
        fuel_price.columns = ppl.index
        marginal_cost = fuel_price.div(ppl.efficiency).add(ppl.carrier.map(costs.VOM))
    else:
        marginal_cost = ppl.marginal_cost

    # Define generators using modified ppl DataFrame
    caps = ppl.groupby("carrier").p_nom.sum().div(1e3).round(2)
    logger.info(f"Adding {len(ppl)} generators with capacities [GW]pp \n{caps}")

    n.add(
        "Generator",
        ppl.index,
        carrier=ppl.carrier,
        bus=ppl.bus,
        p_nom_min=ppl.p_nom.where(ppl.carrier.isin(conventional_carriers), 0),
        p_nom=ppl.p_nom.where(ppl.carrier.isin(conventional_carriers), 0),
        p_nom_extendable=ppl.carrier.isin(extendable_carriers["Generator"]),
        efficiency=ppl.efficiency,
        marginal_cost=marginal_cost,
        capital_cost=ppl.capital_cost,
        build_year=ppl.build_year,
        lifetime=ppl.lifetime,
        **committable_attrs,
    )

    for carrier in set(conventional_params) & set(carriers):
        # Generators with technology affected
        idx = n.generators.query("carrier == @carrier").index

        for attr in list(set(conventional_params[carrier]) & set(n.generators)):
            values = conventional_params[carrier][attr]

            if f"conventional_{carrier}_{attr}" in conventional_inputs:
                # Values affecting generators of technology k country-specific
                # First map generator buses to countries; then map countries to p_max_pu
                values = pd.read_csv(
                    conventional_inputs[f"conventional_{carrier}_{attr}"], index_col=0
                ).iloc[:, 0]
                bus_values = n.buses.country.map(values)
                n.generators.update(
                    {attr: n.generators.loc[idx].bus.map(bus_values).dropna()}
                )
            else:
                # Single value affecting all generators of technology k indiscriminantely of country
                n.generators.loc[idx, attr] = values


def attach_hydro(
    n: pypsa.Network,
    costs: pd.DataFrame,
    ppl: pd.DataFrame,
    profile_hydro: str,
    hydro_capacities: str,
    carriers: list,
    **params,
):
    """
    Attach hydro generators and storage units to the network.

    Parameters
    ----------
    n : pypsa.Network
        The PyPSA network to attach the hydro units to.
    costs : pd.DataFrame
        DataFrame containing the cost data.
    ppl : pd.DataFrame
        DataFrame containing the power plant data.
    profile_hydro : str
        Path to the hydro profile data.
    hydro_capacities : str
        Path to the hydro capacities data.
    carriers : list
        List of hydro energy carriers.
    **params :
        Additional parameters for hydro units.
    """
    add_missing_carriers(n, carriers)
    add_co2_emissions(n, costs, carriers)

    ror = ppl.query('carrier == "ror"')
    phs = ppl.query('carrier == "PHS"')
    hydro = ppl.query('carrier == "hydro"')

    country = ppl["bus"].map(n.buses.country).rename("country")

    inflow_idx = ror.index.union(hydro.index)
    if not inflow_idx.empty:
        dist_key = ppl.loc[inflow_idx, "p_nom"].groupby(country).transform(normed)

        with xr.open_dataarray(profile_hydro) as inflow:
            inflow_countries = pd.Index(country[inflow_idx])
            missing_c = inflow_countries.unique().difference(
                inflow.indexes["countries"]
            )
            assert missing_c.empty, (
                f"'{profile_hydro}' is missing "
                f"inflow time-series for at least one country: {', '.join(missing_c)}"
            )

            inflow_t = (
                inflow.sel(countries=inflow_countries)
                .rename({"countries": "name"})
                .assign_coords(name=inflow_idx)
                .transpose("time", "name")
                .to_pandas()
                .multiply(dist_key, axis=1)
            )

    if "ror" in carriers and not ror.empty:
        n.add(
            "Generator",
            ror.index,
            carrier="ror",
            bus=ror["bus"],
            p_nom=ror["p_nom"],
            efficiency=costs.at["ror", "efficiency"],
            capital_cost=costs.at["ror", "capital_cost"],
            weight=ror["p_nom"],
            p_max_pu=(
                inflow_t[ror.index]  # pylint: disable=E0606
                .divide(ror["p_nom"], axis=1)
                .where(lambda df: df <= 1.0, other=1.0)
            ),
        )

    if "PHS" in carriers and not phs.empty:
        # fill missing max hours to params value and
        # assume no natural inflow due to lack of data
        max_hours = params.get("PHS_max_hours", 6)
        phs = phs.replace({"max_hours": {0: max_hours, np.nan: max_hours}})
        n.add(
            "StorageUnit",
            phs.index,
            carrier="PHS",
            bus=phs["bus"],
            p_nom=phs["p_nom"],
            capital_cost=costs.at["PHS", "capital_cost"],
            max_hours=phs["max_hours"],
            efficiency_store=np.sqrt(costs.at["PHS", "efficiency"]),
            efficiency_dispatch=np.sqrt(costs.at["PHS", "efficiency"]),
            cyclic_state_of_charge=True,
        )

    if "hydro" in carriers and not hydro.empty:
        hydro_max_hours = params.get("hydro_max_hours")

        assert hydro_capacities is not None, "No path for hydro capacities given."

        hydro_stats = pd.read_csv(
            hydro_capacities, comment="#", na_values="-", index_col=0
        )
        e_target = hydro_stats["E_store[TWh]"].clip(lower=0.2) * 1e6
        e_installed = hydro.eval("p_nom * max_hours").groupby(hydro.country).sum()
        e_missing = e_target - e_installed
        missing_mh_i = hydro.query("max_hours.isnull() or max_hours == 0").index
        # some countries may have missing storage capacity but only one plant
        # which needs to be scaled to the target storage capacity
        missing_mh_single_i = hydro.index[
            ~hydro.country.duplicated() & hydro.country.isin(e_missing.dropna().index)
        ]
        missing_mh_i = missing_mh_i.union(missing_mh_single_i)

        if hydro_max_hours == "energy_capacity_totals_by_country":
            # watch out some p_nom values like IE's are totally underrepresented
            max_hours_country = (
                e_missing / hydro.loc[missing_mh_i].groupby("country").p_nom.sum()
            )

        elif hydro_max_hours == "estimate_by_large_installations":
            max_hours_country = (
                hydro_stats["E_store[TWh]"] * 1e3 / hydro_stats["p_nom_discharge[GW]"]
            )
        else:
            raise ValueError(f"Unknown hydro_max_hours method: {hydro_max_hours}")

        max_hours_country.clip(0, inplace=True)

        missing_countries = pd.Index(hydro["country"].unique()).difference(
            max_hours_country.dropna().index
        )
        if not missing_countries.empty:
            logger.warning(
                f"Assuming max_hours=6 for hydro reservoirs in the countries: {', '.join(missing_countries)}"
            )
        hydro_max_hours = hydro.max_hours.where(
            (hydro.max_hours > 0) & ~hydro.index.isin(missing_mh_single_i),
            hydro.country.map(max_hours_country),
        ).fillna(6)

        if params.get("flatten_dispatch", False):
            buffer = params.get("flatten_dispatch_buffer", 0.2)
            average_capacity_factor = inflow_t[hydro.index].mean() / hydro["p_nom"]
            p_max_pu = (average_capacity_factor + buffer).clip(upper=1)
        else:
            p_max_pu = 1

        n.add(
            "StorageUnit",
            hydro.index,
            carrier="hydro",
            bus=hydro["bus"],
            p_nom=hydro["p_nom"],
            max_hours=hydro_max_hours,
            capital_cost=costs.at["hydro", "capital_cost"],
            marginal_cost=costs.at["hydro", "marginal_cost"],
            p_max_pu=p_max_pu,  # dispatch
            p_min_pu=0.0,  # store
            efficiency_dispatch=costs.at["hydro", "efficiency"],
            efficiency_store=0.0,
            cyclic_state_of_charge=True,
            inflow=inflow_t.loc[:, hydro.index],
        )


def attach_OPSD_renewables(n: pypsa.Network, tech_map: dict[str, list[str]]) -> None:
    """
    Attach renewable capacities from the OPSD dataset to the network.

    Args:
    - n: The PyPSA network to attach the capacities to.
    - tech_map: A dictionary mapping fuel types to carrier names.

    Returns:
    - None
    """
    tech_string = ", ".join(sum(tech_map.values(), []))
    logger.info(f"Using OPSD renewable capacities for carriers {tech_string}.")

    df = pm.data.OPSD_VRE().powerplant.convert_country_to_alpha2()
    technology_b = ~df.Technology.isin(["Onshore", "Offshore"])
    df["Fueltype"] = df.Fueltype.where(technology_b, df.Technology).replace(
        {"Solar": "PV"}
    )
    df = df.query("Fueltype in @tech_map").powerplant.convert_country_to_alpha2()
    df = df.dropna(subset=["lat", "lon"])

    for fueltype, carriers in tech_map.items():
        gens = n.generators[lambda df: df.carrier.isin(carriers)]
        buses = n.buses.loc[gens.bus.unique()]
        gens_per_bus = gens.groupby("bus").p_nom.count()

        caps = map_country_bus(df.query("Fueltype == @fueltype"), buses)
        caps = caps.groupby(["bus"]).Capacity.sum()
        caps = caps / gens_per_bus.reindex(caps.index, fill_value=1)

        n.generators.update({"p_nom": gens.bus.map(caps).dropna()})
        n.generators.update({"p_nom_min": gens.bus.map(caps).dropna()})


def estimate_renewable_capacities(
    n: pypsa.Network,
    year: int,
    tech_map: dict,
    expansion_limit: bool,
    countries: list,
):
    """
    Estimate a different between renewable capacities in the network and
    reported country totals from IRENASTAT dataset. Distribute the difference
    with a heuristic.

    Heuristic: n.generators_t.p_max_pu.mean() * n.generators.p_nom_max

    Args:
    - n: The PyPSA network.
    - year: The year of optimisation.
    - tech_map: A dictionary mapping fuel types to carrier names.
    - expansion_limit: Boolean value from config file
    - countries: A list of country codes to estimate capacities for.

    Returns:
    - None
    """
    if not len(countries) or not len(tech_map):
        return

    capacities = pm.data.IRENASTAT().powerplant.convert_country_to_alpha2()
    capacities = capacities.query(
        "Year == @year and Technology in @tech_map and Country in @countries"
    )
    capacities = capacities.groupby(["Technology", "Country"]).Capacity.sum()

    logger.info(
        f"Heuristics applied to distribute renewable capacities [GW]: "
        f"\n{capacities.groupby('Technology').sum().div(1e3).round(2)}"
    )

    for ppm_technology, techs in tech_map.items():
        tech_i = n.generators.query("carrier in @techs").index
        if ppm_technology in capacities.index.get_level_values("Technology"):
            stats = capacities.loc[ppm_technology].reindex(countries, fill_value=0.0)
        else:
            stats = pd.Series(0.0, index=countries)
        country = n.generators.bus[tech_i].map(n.buses.country)
        existent = n.generators.p_nom[tech_i].groupby(country).sum()
        missing = stats - existent
        dist = n.generators_t.p_max_pu.mean() * n.generators.p_nom_max

        n.generators.loc[tech_i, "p_nom"] += (
            dist[tech_i]
            .groupby(country)
            .transform(lambda s: normed(s) * missing[s.name])
            .where(lambda s: s > 0.1, 0.0)  # only capacities above 100kW
        )
        n.generators.loc[tech_i, "p_nom_min"] = n.generators.loc[tech_i, "p_nom"]

        if expansion_limit:
            assert np.isscalar(expansion_limit)
            logger.info(
                f"Reducing capacity expansion limit to {expansion_limit * 100:.2f}% of installed capacity."
            )
            n.generators.loc[tech_i, "p_nom_max"] = (
                expansion_limit * n.generators.loc[tech_i, "p_nom_min"]
            )


def attach_storageunits(
    n: pypsa.Network,
    costs: pd.DataFrame,
    extendable_carriers: dict,
    max_hours: dict,
):
    """
    Attach storage units to the network.

    Parameters
    ----------
    n : pypsa.Network
        The PyPSA network to attach the storage units to.
    costs : pd.DataFrame
        DataFrame containing the cost data.
    extendable_carriers : dict
        Dictionary of extendable energy carriers.
    max_hours : dict
        Dictionary of maximum hours for storage units.
    """
    carriers = extendable_carriers["StorageUnit"]

    buses_i = n.buses.index

    lookup_store = {
        "H2": "electrolysis",
        "li-ion battery": "battery inverter",
        "iron-air battery": "iron-air battery charge",
        "lfp": "Lithium-Ion-LFP-bicharger",
        "vanadium": "Vanadium-Redox-Flow-bicharger",
        "lair": "Liquid-Air-charger",
        "pair": "Compressed-Air-Adiabatic-bicharger",
    }
    lookup_dispatch = {
        "H2": "fuel cell",
        "li-ion battery": "battery inverter",
        "iron-air battery": "iron-air battery discharge",
        "lfp": "Lithium-Ion-LFP-bicharger",
        "vanadium": "Vanadium-Redox-Flow-bicharger",
        "lair": "Liquid-Air-discharger",
        "pair": "Compressed-Air-Adiabatic-bicharger",
    }

    for carrier in carriers:
        roundtrip_correction = 0.5 if carrier == "li-ion battery" else 1
        for max_hour in max_hours[carrier]:
            n.add("Carrier", f" {carrier} {max_hour}h")

            n.add(
                "StorageUnit",
                buses_i,
                f" {carrier} {max_hour}h",
                bus=buses_i,
                carrier=f" {carrier} {max_hour}h",
                p_nom_extendable=True,
                capital_cost=costs.at[f"{carrier} {max_hour}h", "capital_cost"],
                marginal_cost=costs.at[f"{carrier} {max_hour}h", "marginal_cost"],
                efficiency_store=costs.at[lookup_store[carrier], "efficiency"]
                ** roundtrip_correction,
                efficiency_dispatch=costs.at[lookup_dispatch[carrier], "efficiency"]
                ** roundtrip_correction,
                max_hours=max_hour,
                cyclic_state_of_charge=True,
            )


def attach_stores(
    n: pypsa.Network,
    costs: pd.DataFrame,
    extendable_carriers: dict,
):
    """
    Attach stores to the network.

    Parameters
    ----------
    n : pypsa.Network
        The PyPSA network to attach the stores to.
    costs : pd.DataFrame
        DataFrame containing the cost data.
    extendable_carriers : dict
        Dictionary of extendable energy carriers.
    """
    carriers = extendable_carriers["Store"]

    n.add("Carrier", carriers)

    buses_i = n.buses.index

    if "H2" in carriers:
        h2_buses_i = n.add("Bus", buses_i + " H2", carrier="H2", location=buses_i)

        n.add(
            "Store",
            h2_buses_i,
            bus=h2_buses_i,
            carrier="H2",
            e_nom_extendable=True,
            e_cyclic=True,
            capital_cost=costs.at["hydrogen storage underground", "capital_cost"],
        )

        n.add(
            "Link",
            h2_buses_i + " Electrolysis",
            bus0=buses_i,
            bus1=h2_buses_i,
            carrier="H2 electrolysis",
            p_nom_extendable=True,
            efficiency=costs.at["electrolysis", "efficiency"],
            capital_cost=costs.at["electrolysis", "capital_cost"],
            marginal_cost=costs.at["electrolysis", "marginal_cost"],
        )

        n.add(
            "Link",
            h2_buses_i + " Fuel Cell",
            bus0=h2_buses_i,
            bus1=buses_i,
            carrier="H2 fuel cell",
            p_nom_extendable=True,
            efficiency=costs.at["fuel cell", "efficiency"],
            # NB: fixed cost is per MWel
            capital_cost=costs.at["fuel cell", "capital_cost"]
            * costs.at["fuel cell", "efficiency"],
            marginal_cost=costs.at["fuel cell", "marginal_cost"],
        )

    if "li-ion battery" in carriers:
        b_buses_i = n.add(
            "Bus",
            buses_i + " li-ion battery",
            carrier="li-ion battery",
            location=buses_i,
        )

        n.add(
            "Store",
            b_buses_i,
            bus=b_buses_i,
            carrier="li-ion battery",
            e_cyclic=True,
            e_nom_extendable=True,
            capital_cost=costs.at["battery storage", "capital_cost"],
            marginal_cost=costs.at["li-ion battery", "marginal_cost"],
        )

        n.add("Carrier", ["li-ion battery charger", "li-ion battery discharger"])

        n.add(
            "Link",
            b_buses_i + " charger",
            bus0=buses_i,
            bus1=b_buses_i,
            carrier="li-ion battery charger",
            # the efficiencies are "round trip efficiencies"
            efficiency=costs.at["battery inverter", "efficiency"] ** 0.5,
            capital_cost=costs.at["battery inverter", "capital_cost"],
            p_nom_extendable=True,
            marginal_cost=costs.at["battery inverter", "marginal_cost"],
        )

        n.add(
            "Link",
            b_buses_i + " discharger",
            bus0=b_buses_i,
            bus1=buses_i,
            carrier="li-ion battery discharger",
            efficiency=costs.at["battery inverter", "efficiency"] ** 0.5,
            p_nom_extendable=True,
            marginal_cost=costs.at["battery inverter", "marginal_cost"],
        )


if __name__ == "__main__":
    if "snakemake" not in globals():
        from _helpers import mock_snakemake

        snakemake = mock_snakemake("add_electricity", clusters=100)
    configure_logging(snakemake)  # pylint: disable=E0606
    set_scenario_config(snakemake)

    params = snakemake.params
    max_hours = params.electricity["max_hours"]
    landfall_lengths = {
        tech: settings["landfall_length"]
        for tech, settings in params.renewable.items()
        if "landfall_length" in settings.keys()
    }

    n = pypsa.Network(snakemake.input.base_network)

    time = get_snapshots(snakemake.params.snapshots, snakemake.params.drop_leap_day)
    n.set_snapshots(time)

    Nyears = n.snapshot_weightings.objective.sum() / 8760.0

    costs = load_costs(
        snakemake.input.tech_costs,
        params.costs,
        max_hours,
        Nyears,
    )

    ppl = load_and_aggregate_powerplants(
        snakemake.input.powerplants,
        costs,
        params.consider_efficiency_classes,
        params.aggregation_strategies,
        params.exclude_carriers,
    )

    attach_load(
        n,
        snakemake.input.load,
        snakemake.input.busmap,
        params.scaling_factor,
    )

    set_transmission_costs(
        n,
        costs,
        params.line_length_factor,
        params.link_length_factor,
    )

    renewable_carriers = set(params.electricity["renewable_carriers"])
    extendable_carriers = params.electricity["extendable_carriers"]
    conventional_carriers = params.electricity["conventional_carriers"]
    conventional_inputs = {
        k: v for k, v in snakemake.input.items() if k.startswith("conventional_")
    }

    if params.conventional["unit_commitment"]:
        unit_commitment = pd.read_csv(snakemake.input.unit_commitment, index_col=0)
    else:
        unit_commitment = None

    if params.conventional["dynamic_fuel_price"]:
        fuel_price = pd.read_csv(
            snakemake.input.fuel_price, index_col=0, header=0, parse_dates=True
        )
        fuel_price = fuel_price.reindex(n.snapshots).ffill()
    else:
        fuel_price = None

    attach_conventional_generators(
        n,
        costs,
        ppl,
        conventional_carriers,
        extendable_carriers,
        params.conventional,
        conventional_inputs,
        unit_commitment=unit_commitment,
        fuel_price=fuel_price,
    )

    attach_wind_and_solar(
        n,
        costs,
        ppl,
        snakemake.input,
        renewable_carriers,
        extendable_carriers,
        params.line_length_factor,
        landfall_lengths,
    )

    if "hydro" in renewable_carriers:
        p = params.renewable["hydro"]
        carriers = p.pop("carriers", [])
        attach_hydro(
            n,
            costs,
            ppl,
            snakemake.input.profile_hydro,
            snakemake.input.hydro_capacities,
            carriers,
            **p,
        )

    estimate_renewable_caps = params.electricity["estimate_renewable_capacities"]
    if estimate_renewable_caps["enable"]:
        if params.foresight != "overnight":
            logger.info(
                "Skipping renewable capacity estimation because they are added later "
                "in rule `add_existing_baseyear` with foresight mode 'myopic'."
            )
        else:
            tech_map = estimate_renewable_caps["technology_mapping"]
            expansion_limit = estimate_renewable_caps["expansion_limit"]
            year = estimate_renewable_caps["year"]

            if estimate_renewable_caps["from_opsd"]:
                attach_OPSD_renewables(n, tech_map)

            estimate_renewable_capacities(
                n, year, tech_map, expansion_limit, params.countries
            )

    update_p_nom_max(n)

    attach_storageunits(n, costs, extendable_carriers, max_hours)
    attach_stores(n, costs, extendable_carriers)

    sanitize_carriers(n, snakemake.config)
    if "location" in n.buses:
        sanitize_locations(n)

    n.meta = dict(snakemake.config, **dict(wildcards=dict(snakemake.wildcards)))
    n.export_to_netcdf(snakemake.output[0])<|MERGE_RESOLUTION|>--- conflicted
+++ resolved
@@ -203,18 +203,6 @@
     ].values
 
 
-<<<<<<< HEAD
-def load_costs(tech_costs, config, max_hours, Nyears=1.0):
-    # deprecation warning and casting float values to list of float values for max_hours per carrier
-    for carrier in max_hours:
-        if not isinstance(max_hours[carrier], list):
-            warnings.warn(
-                "The 'max_hours' configuration as a float is deprecated and will be removed in future versions. Please use a list instead.",
-                DeprecationWarning,
-            )
-            max_hours[carrier] = [max_hours[carrier]]
-
-=======
 def load_costs(
     cost_file: str, config: dict, max_hours: dict = None, nyears: float = 1.0
 ) -> pd.DataFrame:
@@ -237,8 +225,17 @@
     costs : pd.DataFrame
         DataFrame containing the processed cost data
     """
+    # deprecation warning and casting float values to list of float values for max_hours per carrier
+    if max_hours is not None:
+        for carrier in max_hours:
+            if not isinstance(max_hours[carrier], list):
+                warnings.warn(
+                    "The 'max_hours' configuration as a float is deprecated and will be removed in future versions. Please use a list instead.",
+                    DeprecationWarning,
+                )
+                max_hours[carrier] = [max_hours[carrier]]
+
     # Copy marginal_cost and capital_cost for backward compatibility
->>>>>>> f0afe9c3
     for key in ("marginal_cost", "capital_cost"):
         if key in config:
             config["overwrites"][key] = config[key]
@@ -280,122 +277,14 @@
     costs.at["solar", "capital_cost"] = costs.at["solar-utility", "capital_cost"]
     costs = costs.rename({"solar-utility single-axis tracking": "solar-hsat"})
 
-<<<<<<< HEAD
-    def costs_for_storage(store, link1=None, link2=None, max_hours=1.0):
-        capital_cost = max_hours * store["capital_cost"]
-        # if charger/discharge link cost are already included in store capex
-        if link1 is not None:
-            capital_cost += link1["capital_cost"]
-        if link2 is not None:
-            capital_cost += link2["capital_cost"]
-        return pd.Series(dict(fixed=capital_cost, lifetime=store["lifetime"]))
-
-    for max_hour in max_hours["li-ion battery"]:
-        costs.loc[f"li-ion battery {max_hour}h"] = costs_for_storage(
-            costs.loc["battery storage"],
-            costs.loc["battery inverter"],
-            max_hours=max_hour,
-        )
-    # cost for default li-ion battery which will be the first max_hour archetype
-    costs.loc["li-ion battery"] = costs_for_storage(
-        costs.loc["battery storage"],
-        costs.loc["battery inverter"],
-        max_hours=max_hours["li-ion battery"][0],
-    )
-
-    for max_hour in max_hours["iron-air battery"]:
-        costs.loc[f"iron-air battery {max_hour}h"] = costs_for_storage(
-            costs.loc["iron-air battery"],
-            costs.loc["iron-air battery charge"],
-            costs.loc["iron-air battery discharge"],
-            max_hours=max_hour,
-        )
-
-    # cost for default iron-air battery which will be the first max_hour archetype
-    costs.loc["iron-air battery"] = costs_for_storage(
-        costs.loc["iron-air battery"],
-        costs.loc["iron-air battery charge"],
-        costs.loc["iron-air battery discharge"],
-        max_hours=max_hours["iron-air battery"][0],
-    )
-
-    for max_hour in max_hours["lfp"]:
-        costs.loc[f"lfp {max_hour}h"] = costs_for_storage(
-            costs.loc["Lithium-Ion-LFP-store"],
-            costs.loc["Lithium-Ion-LFP-bicharger"],
-            max_hours=max_hour,
-        )
-    # cost for default li-ion battery which will be the first max_hour archetype
-    costs.loc["lfp"] = costs_for_storage(
-        costs.loc["Lithium-Ion-LFP-store"],
-        costs.loc["Lithium-Ion-LFP-bicharger"],
-        max_hours=max_hours["lfp"][0],
-    )
-
-    for max_hour in max_hours["vanadium"]:
-        costs.loc[f"vanadium {max_hour}h"] = costs_for_storage(
-            costs.loc["Vanadium-Redox-Flow-store"],
-            costs.loc["Vanadium-Redox-Flow-bicharger"],
-            max_hours=max_hour,
-        )
-
-    # cost for default vanadium which will be the first max_hour archetype
-    costs.loc["vanadium"] = costs_for_storage(
-        costs.loc["Vanadium-Redox-Flow-store"],
-        costs.loc["Vanadium-Redox-Flow-bicharger"],
-        max_hours=max_hours["vanadium"][0],
-    )
-
-    for max_hour in max_hours["lair"]:
-        costs.loc[f"lair {max_hour}h"] = costs_for_storage(
-            costs.loc["Liquid-Air-store"],
-            costs.loc["Liquid-Air-charger"],
-            costs.loc["Liquid-Air-discharger"],
-            max_hours=max_hour,
-        )
-
-    # cost for default liquid air which will be the first max_hour archetype
-    costs.loc["lair"] = costs_for_storage(
-        costs.loc["Liquid-Air-store"],
-        costs.loc["Liquid-Air-charger"],
-        costs.loc["Liquid-Air-discharger"],
-        max_hours=max_hours["lair"][0],
-    )
-
-    for max_hour in max_hours["pair"]:
-        costs.loc[f"pair {max_hour}h"] = costs_for_storage(
-            costs.loc["Compressed-Air-Adiabatic-store"],
-            costs.loc["Compressed-Air-Adiabatic-bicharger"],
-            max_hours=max_hour,
-        )
-
-    # cost for default CAES which will be the first max_hour archetype
-    costs.loc["pair"] = costs_for_storage(
-        costs.loc["Compressed-Air-Adiabatic-store"],
-        costs.loc["Compressed-Air-Adiabatic-bicharger"],
-        max_hours=max_hours["pair"][0],
-    )
-
-    for max_hour in max_hours["H2"]:
-        costs.loc[f"H2 {max_hour}h"] = costs_for_storage(
-            costs.loc["hydrogen storage underground"],
-            costs.loc["fuel cell"],
-            costs.loc["electrolysis"],
-            max_hours=max_hour,
-        )
-    # cost for default H2 underground storage which will be the first max_hour archetype
-    costs.loc["H2"] = costs_for_storage(
-        costs.loc["hydrogen storage underground"],
-        costs.loc["fuel cell"],
-        costs.loc["electrolysis"],
-        max_hours=max_hours["H2"][0],
-    )
-=======
     # Calculate storage costs if max_hours is provided
     if max_hours is not None:
-
-        def costs_for_storage(store, link1, link2=None, max_hours=1.0):
-            capital_cost = link1["capital_cost"] + max_hours * store["capital_cost"]
+    
+        def costs_for_storage(store, link1=None, link2=None, max_hours=1.0):
+            capital_cost = max_hours * store["capital_cost"]
+            # if charger/discharge link cost are already included in store capex
+            if link1 is not None:
+                capital_cost += link1["capital_cost"]
             if link2 is not None:
                 capital_cost += link2["capital_cost"]
             return pd.Series(
@@ -406,18 +295,118 @@
                 }
             )
 
-        costs.loc["battery"] = costs_for_storage(
+        for max_hour in max_hours["li-ion battery"]:
+            costs.loc[f"li-ion battery {max_hour}h"] = costs_for_storage(
+                costs.loc["battery storage"],
+                costs.loc["battery inverter"],
+                max_hours=max_hour,
+            )
+
+            costs.loc[f"li-ion home battery {max_hour}h"] = costs_for_storage(
+                costs.loc["home battery storage"],
+                costs.loc["home battery inverter"],
+                max_hours=max_hour,
+            )
+        # cost for default li-ion battery which will be the first max_hour archetype
+        costs.loc["li-ion battery"] = costs_for_storage(
             costs.loc["battery storage"],
             costs.loc["battery inverter"],
-            max_hours=max_hours["battery"],
-        )
+            max_hours=max_hours["li-ion battery"][0],
+        )
+
+        costs.loc[f"li-ion home battery"] = costs_for_storage(
+            costs.loc["home battery storage"],
+            costs.loc["home battery inverter"],
+            max_hours=max_hour,
+        )
+
+        for max_hour in max_hours["iron-air battery"]:
+            costs.loc[f"iron-air battery {max_hour}h"] = costs_for_storage(
+                costs.loc["iron-air battery"],
+                costs.loc["iron-air battery charge"],
+                costs.loc["iron-air battery discharge"],
+                max_hours=max_hour,
+            )
+
+        # cost for default iron-air battery which will be the first max_hour archetype
+        costs.loc["iron-air battery"] = costs_for_storage(
+            costs.loc["iron-air battery"],
+            costs.loc["iron-air battery charge"],
+            costs.loc["iron-air battery discharge"],
+            max_hours=max_hours["iron-air battery"][0],
+        )
+
+        for max_hour in max_hours["lfp"]:
+            costs.loc[f"lfp {max_hour}h"] = costs_for_storage(
+                costs.loc["Lithium-Ion-LFP-store"],
+                costs.loc["Lithium-Ion-LFP-bicharger"],
+                max_hours=max_hour,
+            )
+        # cost for default li-ion battery which will be the first max_hour archetype
+        costs.loc["lfp"] = costs_for_storage(
+            costs.loc["Lithium-Ion-LFP-store"],
+            costs.loc["Lithium-Ion-LFP-bicharger"],
+            max_hours=max_hours["lfp"][0],
+        )
+
+        for max_hour in max_hours["vanadium"]:
+            costs.loc[f"vanadium {max_hour}h"] = costs_for_storage(
+                costs.loc["Vanadium-Redox-Flow-store"],
+                costs.loc["Vanadium-Redox-Flow-bicharger"],
+                max_hours=max_hour,
+            )
+
+        # cost for default vanadium which will be the first max_hour archetype
+        costs.loc["vanadium"] = costs_for_storage(
+            costs.loc["Vanadium-Redox-Flow-store"],
+            costs.loc["Vanadium-Redox-Flow-bicharger"],
+            max_hours=max_hours["vanadium"][0],
+        )
+
+        for max_hour in max_hours["lair"]:
+            costs.loc[f"lair {max_hour}h"] = costs_for_storage(
+                costs.loc["Liquid-Air-store"],
+                costs.loc["Liquid-Air-charger"],
+                costs.loc["Liquid-Air-discharger"],
+                max_hours=max_hour,
+            )
+
+        # cost for default liquid air which will be the first max_hour archetype
+        costs.loc["lair"] = costs_for_storage(
+            costs.loc["Liquid-Air-store"],
+            costs.loc["Liquid-Air-charger"],
+            costs.loc["Liquid-Air-discharger"],
+            max_hours=max_hours["lair"][0],
+        )
+
+        for max_hour in max_hours["pair"]:
+            costs.loc[f"pair {max_hour}h"] = costs_for_storage(
+                costs.loc["Compressed-Air-Adiabatic-store"],
+                costs.loc["Compressed-Air-Adiabatic-bicharger"],
+                max_hours=max_hour,
+            )
+
+        # cost for default CAES which will be the first max_hour archetype
+        costs.loc["pair"] = costs_for_storage(
+            costs.loc["Compressed-Air-Adiabatic-store"],
+            costs.loc["Compressed-Air-Adiabatic-bicharger"],
+            max_hours=max_hours["pair"][0],
+        )
+
+        for max_hour in max_hours["H2"]:
+            costs.loc[f"H2 {max_hour}h"] = costs_for_storage(
+                costs.loc["hydrogen storage underground"],
+                costs.loc["fuel cell"],
+                costs.loc["electrolysis"],
+                max_hours=max_hour,
+            )
+        # cost for default H2 underground storage which will be the first max_hour archetype
         costs.loc["H2"] = costs_for_storage(
             costs.loc["hydrogen storage underground"],
             costs.loc["fuel cell"],
             costs.loc["electrolysis"],
-            max_hours=max_hours["H2"],
-        )
->>>>>>> f0afe9c3
+            max_hours=max_hours["H2"][0],
+    )
 
     for attr in ("marginal_cost", "capital_cost"):
         overwrites = config["overwrites"].get(attr)
