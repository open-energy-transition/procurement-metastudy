# SPDX-FileCopyrightText: Contributors to PyPSA-Eur <https://github.com/pypsa/pypsa-eur>
#
# SPDX-License-Identifier: MIT
"""
Create summary CSV files for all scenario runs including costs, capacities,
capacity factors, curtailment, energy balances, prices and other metrics.
"""

import logging

import pandas as pd
import pypsa
from _helpers import configure_logging, set_scenario_config

idx = pd.IndexSlice
logger = logging.getLogger(__name__)

OUTPUTS = [
    "costs",
    "capacities",
    "energy",
    "energy_balance",
    "capacity_factors",
    "metrics",
    "curtailment",
    "prices",
    "weighted_prices",
    "market_values",
    "nodal_costs",
    "nodal_capacities",
    "nodal_energy_balance",
    "nodal_capacity_factors",
]


def assign_carriers(n: pypsa.Network) -> None:
    if "carrier" not in n.lines:
        n.lines["carrier"] = "AC"


def assign_locations(n: pypsa.Network) -> None:
    for c in n.iterate_components(n.one_port_components):
        c.df["location"] = c.df.bus.map(n.buses.location)

    for c in n.iterate_components(n.branch_components):
        c_bus_cols = c.df.filter(regex="^bus")
        locs = c_bus_cols.apply(lambda c: c.map(n.buses.location)).sort_index(axis=1)
        # Use first location that is not "EU"; take "EU" if nothing else available
        c.df["location"] = locs.apply(
            lambda row: next(
                (loc for loc in row.dropna() if loc != "EU"),
                "EU",
            ),
            axis=1,
        )


def calculate_nodal_capacity_factors(n: pypsa.Network) -> pd.Series:
    """
    Calculate the regional dispatched capacity factors / utilisation rates for each technology carrier based on location bus attribute.
    """
    comps = n.one_port_components ^ {"Store"} | n.passive_branch_components
    return n.statistics.capacity_factor(comps=comps, groupby=["location", "carrier"])


def calculate_capacity_factors(n: pypsa.Network) -> pd.Series:
    """
    Calculate the average dispatched capacity factors / utilisation rates for each technology carrier.

    Returns
    -------
    pd.Series
        MultiIndex Series with levels ["component", "carrier"]
    """

    comps = n.one_port_components ^ {"Store"} | n.passive_branch_components
    return n.statistics.capacity_factor(comps=comps).sort_index()


def calculate_nodal_costs(n: pypsa.Network) -> pd.Series:
    """
    Calculate optimized regional costs for each technology split by marginal and capital costs and based on location bus attribute.

    Returns
    -------
    pd.Series
        MultiIndex Series with levels ["cost", "component", "location", "carrier"]
    """
    grouper = ["location", "carrier"]
    costs = pd.concat(
        {
            "capital": n.statistics.capex(groupby=grouper),
            "marginal": n.statistics.opex(groupby=grouper),
        }
    )
    costs.index.names = ["cost", "component", "location", "carrier"]

    return costs


def calculate_costs(n: pypsa.Network) -> pd.Series:
    """
    Calculate optimized total costs for each technology split by marginal and capital costs.

    Returns
    -------
    pd.Series
        MultiIndex Series with levels ["cost", "component", "carrier"]
    """
    costs = pd.concat(
        {
            "capital": n.statistics.capex(),
            "marginal": n.statistics.opex(),
        }
    )
    costs.index.names = ["cost", "component", "carrier"]

    return costs


def calculate_nodal_capacities(n: pypsa.Network) -> pd.Series:
    """
    Calculate optimized regional capacities for each technology relative to bus/bus0 based on location bus attribute.

    Returns
    -------
    pd.Series
        MultiIndex Series with levels ["component", "location", "carrier"]
    """
    return n.statistics.optimal_capacity(groupby=["location", "carrier"])


def calculate_capacities(n: pypsa.Network) -> pd.Series:
    """
    Calculate optimized total capacities for each technology relative to bus/bus0.

    Returns
    -------
    pd.Series
        MultiIndex Series with levels ["component", "carrier"]
    """
    return n.statistics.optimal_capacity()


def calculate_curtailment(n: pypsa.Network) -> pd.Series:
    """
    Calculate the curtailment of electricity generation technologies in percent.
    """

    carriers = ["AC", "low voltage"]

<<<<<<< HEAD
            if len(items) == 0 or len(c.pnl.p.columns) == 0:
                continue
=======
    duration = n.snapshot_weightings.generators.sum()
>>>>>>> f0afe9c3

    curtailed_abs = n.statistics.curtailment(
        bus_carrier=carriers, aggregate_across_components=True
    )
    available = (
        n.statistics.optimal_capacity("Generator", bus_carrier=carriers) * duration
    )

    curtailed_rel = curtailed_abs / available * 100

    return curtailed_rel.sort_index()


def calculate_energy(n: pypsa.Network) -> pd.Series:
    """
    Calculate the net energy supply (positive) and consumption (negative) by technology carrier across all ports.

    Returns
    -------
    pd.Series
        MultiIndex Series with levels ["component", "carrier"]
    """
    return n.statistics.energy_balance(groupby="carrier").sort_values(ascending=False)


def calculate_energy_balance(n: pypsa.Network) -> pd.Series:
    """
    Calculate the energy supply (positive) and consumption (negative) by technology carrier for each bus carrier.

    Returns
    -------
    pd.Series
        MultiIndex Series with levels ["component", "carrier", "bus_carrier"]

<<<<<<< HEAD
        for c in n.iterate_components(n.one_port_components):
            items = c.df.index[c.df.bus.map(bus_map).fillna(False)]

            if len(items) == 0 or len(c.pnl.p.columns) == 0:
                continue
=======
    Examples
    --------
    >>> eb = calculate_energy_balance(n)
    >>> eb.xs("methanol", level='bus_carrier')
    """
    return n.statistics.energy_balance().sort_values(ascending=False)
>>>>>>> f0afe9c3


def calculate_nodal_energy_balance(n: pypsa.Network) -> pd.Series:
    """
    Calculate the regional energy balances (positive values for supply, negative values for consumption) for each technology carrier and bus carrier based on the location bus attribute.

    Returns
    -------
    pd.Series
        MultiIndex Series with levels ["component", "carrier", "location", "bus_carrier"]

    Examples
    --------
    >>> eb = calculate_nodal_energy_balance(n)
    >>> eb.xs(("AC", "BE0 0"), level=["bus_carrier", "location"])
    """
    return n.statistics.energy_balance(groupby=["carrier", "location", "bus_carrier"])


def calculate_metrics(n: pypsa.Network) -> pd.Series:
    """
    Calculate system-level metrics, e.g. shadow prices, grid expansion, total costs.
    Also calculate average, standard deviation and share of zero hours for electricity prices.
    """

    metrics = {}

    dc_links = n.links.query("carrier == 'DC'")
    metrics["line_volume_DC"] = dc_links.eval("length * p_nom_opt").sum()
    metrics["line_volume_AC"] = n.lines.eval("length * s_nom_opt").sum()
    metrics["line_volume"] = metrics["line_volume_AC"] + metrics["line_volume_DC"]

    metrics["total costs"] = n.statistics.capex().sum() + n.statistics.opex().sum()

    buses_i = n.buses.query("carrier == 'AC'").index
    prices = n.buses_t.marginal_price[buses_i]

<<<<<<< HEAD
    bus_carriers = n.buses.carrier.unique()

    for i in bus_carriers:
        bus_map = n.buses.carrier == i
        bus_map.at[""] = False

        for c in n.iterate_components(n.one_port_components):
            items = c.df.index[c.df.bus.map(bus_map).fillna(False)]

            if len(items) == 0 or len(c.pnl.p.columns) == 0:
                continue

            s = (
                pd.concat(
                    [
                        (
                            c.pnl.p[items]
                            .multiply(n.snapshot_weightings.generators, axis=0)
                            .sum()
                            .multiply(c.df.loc[items, "sign"])
                        ),
                        c.df.loc[items][["bus", "carrier"]],
                    ],
                    axis=1,
                )
                .groupby(by=["bus", "carrier"])
                .sum()[0]
            )
            s = pd.concat([s], keys=[c.list_name])
            s = pd.concat([s], keys=[i])

            nodal_supply_energy = nodal_supply_energy.reindex(
                s.index.union(nodal_supply_energy.index)
            )
            nodal_supply_energy.loc[s.index, label] = s

        for c in n.iterate_components(n.branch_components):
            for end in [col[3:] for col in c.df.columns if col[:3] == "bus"]:
                items = c.df.index[c.df["bus" + str(end)].map(bus_map).fillna(False)]

                if (len(items) == 0) or c.pnl["p" + end].empty:
                    continue

                s = (
                    pd.concat(
                        [
                            (
                                (-1)
                                * c.pnl["p" + end][items]
                                .multiply(n.snapshot_weightings.generators, axis=0)
                                .sum()
                            ),
                            c.df.loc[items][["bus0", "carrier"]],
                        ],
                        axis=1,
                    )
                    .groupby(by=["bus0", "carrier"])
                    .sum()[0]
                )

                s.index = s.index.map(lambda x: (x[0], x[1] + end))
                s = pd.concat([s], keys=[c.list_name])
                s = pd.concat([s], keys=[i])

                nodal_supply_energy = nodal_supply_energy.reindex(
                    s.index.union(nodal_supply_energy.index)
                )

                nodal_supply_energy.loc[s.index, label] = s

    return nodal_supply_energy


def calculate_metrics(n, label, metrics):
    metrics_list = [
        "line_volume",
        "line_volume_limit",
        "line_volume_AC",
        "line_volume_DC",
        "line_volume_shadow",
        "co2_shadow",
    ]

    metrics = metrics.reindex(pd.Index(metrics_list).union(metrics.index))

    metrics.at["line_volume_DC", label] = (n.links.length * n.links.p_nom_opt)[
        n.links.carrier == "DC"
    ].sum()
    metrics.at["line_volume_AC", label] = (n.lines.length * n.lines.s_nom_opt).sum()
    metrics.at["line_volume", label] = metrics.loc[
        ["line_volume_AC", "line_volume_DC"], label
    ].sum()
=======
    # threshold higher than marginal_cost of VRE
    zero_hours = prices.where(prices < 0.1).count().sum()
    metrics["electricity_price_zero_hours"] = zero_hours / prices.size
    metrics["electricity_price_mean"] = prices.unstack().mean()
    metrics["electricity_price_std"] = prices.unstack().std()
>>>>>>> f0afe9c3

    if "lv_limit" in n.global_constraints.index:
        metrics["line_volume_limit"] = n.global_constraints.at["lv_limit", "constant"]
        metrics["line_volume_shadow"] = n.global_constraints.at["lv_limit", "mu"]

    if "CO2Limit" in n.global_constraints.index:
        metrics["co2_shadow"] = n.global_constraints.at["CO2Limit", "mu"]

    if "co2_sequestration_limit" in n.global_constraints.index:
        metrics["co2_storage_shadow"] = n.global_constraints.at[
            "co2_sequestration_limit", "mu"
        ]

    return pd.Series(metrics).sort_index()


def calculate_prices(n: pypsa.Network) -> pd.Series:
    """
    Calculate time-averaged prices per carrier.
    """
    return n.buses_t.marginal_price.mean().groupby(n.buses.carrier).mean().sort_index()


def calculate_weighted_prices(n: pypsa.Network) -> pd.Series:
    """
    Calculate load-weighted prices per bus carrier.
    """
    carriers = n.buses.carrier.unique()

    weighted_prices = {}

    for carrier in carriers:
        load = n.statistics.withdrawal(
            groupby="bus",
            aggregate_time=False,
            bus_carrier=carrier,
            aggregate_across_components=True,
        ).T

        if not load.empty and load.sum().sum() > 0:
            price = n.buses_t.marginal_price.loc[:, n.buses.carrier == carrier]
            price = price.reindex(columns=load.columns, fill_value=1)

            weights = n.snapshot_weightings.generators
            a = weights @ (load * price).sum(axis=1)
            b = weights @ load.sum(axis=1)
            weighted_prices[carrier] = a / b

    return pd.Series(weighted_prices).sort_index()


def calculate_market_values(n: pypsa.Network) -> pd.Series:
    """
    Calculate market values for electricity.
    """
    return (
        n.statistics.market_value(bus_carrier="AC", aggregate_across_components=True)
        .sort_values()
        .dropna()
    )


if __name__ == "__main__":
    if "snakemake" not in globals():
        from _helpers import mock_snakemake

        snakemake = mock_snakemake(
            "make_summary",
            clusters="5",
            opts="",
            sector_opts="",
            planning_horizons="2030",
            configfiles="config/test/config.overnight.yaml",
        )

    configure_logging(snakemake)
    set_scenario_config(snakemake)

<<<<<<< HEAD
    networks_dict = {
        (cluster, opt + sector_opt, planning_horizon): "results/"
        + snakemake.params.RDIR
        + f"/networks/base_s_{cluster}_{opt}_{sector_opt}_{planning_horizon}.nc"
        for cluster in snakemake.params.scenario["clusters"]
        for opt in snakemake.params.scenario["opts"]
        for sector_opt in snakemake.params.scenario["sector_opts"]
        for planning_horizon in snakemake.params.scenario["planning_horizons"]
    }

    time = get_snapshots(snakemake.params.snapshots, snakemake.params.drop_leap_day)
    Nyears = len(time) / 8760

    costs_db = prepare_costs(
        snakemake.input.costs,
        snakemake.params,
        Nyears,
    )

    df = make_summaries(networks_dict)

    df["metrics"].loc["total costs"] = df["costs"].sum()
=======
    n = pypsa.Network(snakemake.input.network)
    assign_carriers(n)
    assign_locations(n)
>>>>>>> f0afe9c3

    n.statistics.set_parameters(nice_names=False, drop_zero=False)

    for output in OUTPUTS:
        globals()["calculate_" + output](n).to_csv(snakemake.output[output])<|MERGE_RESOLUTION|>--- conflicted
+++ resolved
@@ -149,12 +149,7 @@
 
     carriers = ["AC", "low voltage"]
 
-<<<<<<< HEAD
-            if len(items) == 0 or len(c.pnl.p.columns) == 0:
-                continue
-=======
     duration = n.snapshot_weightings.generators.sum()
->>>>>>> f0afe9c3
 
     curtailed_abs = n.statistics.curtailment(
         bus_carrier=carriers, aggregate_across_components=True
@@ -189,20 +184,12 @@
     pd.Series
         MultiIndex Series with levels ["component", "carrier", "bus_carrier"]
 
-<<<<<<< HEAD
-        for c in n.iterate_components(n.one_port_components):
-            items = c.df.index[c.df.bus.map(bus_map).fillna(False)]
-
-            if len(items) == 0 or len(c.pnl.p.columns) == 0:
-                continue
-=======
     Examples
     --------
     >>> eb = calculate_energy_balance(n)
     >>> eb.xs("methanol", level='bus_carrier')
     """
     return n.statistics.energy_balance().sort_values(ascending=False)
->>>>>>> f0afe9c3
 
 
 def calculate_nodal_energy_balance(n: pypsa.Network) -> pd.Series:
@@ -240,106 +227,11 @@
     buses_i = n.buses.query("carrier == 'AC'").index
     prices = n.buses_t.marginal_price[buses_i]
 
-<<<<<<< HEAD
-    bus_carriers = n.buses.carrier.unique()
-
-    for i in bus_carriers:
-        bus_map = n.buses.carrier == i
-        bus_map.at[""] = False
-
-        for c in n.iterate_components(n.one_port_components):
-            items = c.df.index[c.df.bus.map(bus_map).fillna(False)]
-
-            if len(items) == 0 or len(c.pnl.p.columns) == 0:
-                continue
-
-            s = (
-                pd.concat(
-                    [
-                        (
-                            c.pnl.p[items]
-                            .multiply(n.snapshot_weightings.generators, axis=0)
-                            .sum()
-                            .multiply(c.df.loc[items, "sign"])
-                        ),
-                        c.df.loc[items][["bus", "carrier"]],
-                    ],
-                    axis=1,
-                )
-                .groupby(by=["bus", "carrier"])
-                .sum()[0]
-            )
-            s = pd.concat([s], keys=[c.list_name])
-            s = pd.concat([s], keys=[i])
-
-            nodal_supply_energy = nodal_supply_energy.reindex(
-                s.index.union(nodal_supply_energy.index)
-            )
-            nodal_supply_energy.loc[s.index, label] = s
-
-        for c in n.iterate_components(n.branch_components):
-            for end in [col[3:] for col in c.df.columns if col[:3] == "bus"]:
-                items = c.df.index[c.df["bus" + str(end)].map(bus_map).fillna(False)]
-
-                if (len(items) == 0) or c.pnl["p" + end].empty:
-                    continue
-
-                s = (
-                    pd.concat(
-                        [
-                            (
-                                (-1)
-                                * c.pnl["p" + end][items]
-                                .multiply(n.snapshot_weightings.generators, axis=0)
-                                .sum()
-                            ),
-                            c.df.loc[items][["bus0", "carrier"]],
-                        ],
-                        axis=1,
-                    )
-                    .groupby(by=["bus0", "carrier"])
-                    .sum()[0]
-                )
-
-                s.index = s.index.map(lambda x: (x[0], x[1] + end))
-                s = pd.concat([s], keys=[c.list_name])
-                s = pd.concat([s], keys=[i])
-
-                nodal_supply_energy = nodal_supply_energy.reindex(
-                    s.index.union(nodal_supply_energy.index)
-                )
-
-                nodal_supply_energy.loc[s.index, label] = s
-
-    return nodal_supply_energy
-
-
-def calculate_metrics(n, label, metrics):
-    metrics_list = [
-        "line_volume",
-        "line_volume_limit",
-        "line_volume_AC",
-        "line_volume_DC",
-        "line_volume_shadow",
-        "co2_shadow",
-    ]
-
-    metrics = metrics.reindex(pd.Index(metrics_list).union(metrics.index))
-
-    metrics.at["line_volume_DC", label] = (n.links.length * n.links.p_nom_opt)[
-        n.links.carrier == "DC"
-    ].sum()
-    metrics.at["line_volume_AC", label] = (n.lines.length * n.lines.s_nom_opt).sum()
-    metrics.at["line_volume", label] = metrics.loc[
-        ["line_volume_AC", "line_volume_DC"], label
-    ].sum()
-=======
     # threshold higher than marginal_cost of VRE
     zero_hours = prices.where(prices < 0.1).count().sum()
     metrics["electricity_price_zero_hours"] = zero_hours / prices.size
     metrics["electricity_price_mean"] = prices.unstack().mean()
     metrics["electricity_price_std"] = prices.unstack().std()
->>>>>>> f0afe9c3
 
     if "lv_limit" in n.global_constraints.index:
         metrics["line_volume_limit"] = n.global_constraints.at["lv_limit", "constant"]
@@ -418,34 +310,9 @@
     configure_logging(snakemake)
     set_scenario_config(snakemake)
 
-<<<<<<< HEAD
-    networks_dict = {
-        (cluster, opt + sector_opt, planning_horizon): "results/"
-        + snakemake.params.RDIR
-        + f"/networks/base_s_{cluster}_{opt}_{sector_opt}_{planning_horizon}.nc"
-        for cluster in snakemake.params.scenario["clusters"]
-        for opt in snakemake.params.scenario["opts"]
-        for sector_opt in snakemake.params.scenario["sector_opts"]
-        for planning_horizon in snakemake.params.scenario["planning_horizons"]
-    }
-
-    time = get_snapshots(snakemake.params.snapshots, snakemake.params.drop_leap_day)
-    Nyears = len(time) / 8760
-
-    costs_db = prepare_costs(
-        snakemake.input.costs,
-        snakemake.params,
-        Nyears,
-    )
-
-    df = make_summaries(networks_dict)
-
-    df["metrics"].loc["total costs"] = df["costs"].sum()
-=======
     n = pypsa.Network(snakemake.input.network)
     assign_carriers(n)
     assign_locations(n)
->>>>>>> f0afe9c3
 
     n.statistics.set_parameters(nice_names=False, drop_zero=False)
 
