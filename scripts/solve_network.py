--- conflicted
+++ resolved
@@ -1162,11 +1162,7 @@
     The total generation from all CI-related generators (renewable carriers) and links (conventional/clean carriers) must equal to its own load consumption.
     """
     weights = n.snapshot_weightings["generators"]
-<<<<<<< HEAD
-    penetration = n.config["procurement"]["penetration"] / 100
-=======
     energy_matching = n.config["procurement"]["energy_matching"] / 100
->>>>>>> 4dbb4ec7
 
     for name in n.config["procurement"]["ci"]:
         gen_ci = list(n.generators.query("ci == @name").index)
@@ -1184,8 +1180,7 @@
 
         # Note equality sign
         n.model.add_constraints(
-<<<<<<< HEAD
-            lhs == penetration * total_load, name=f"RES_annual_matching_{name}"
+            lhs == energy_matching * total_load, name=f"RES_annual_matching_{name}"
         )
 
 
@@ -1199,7 +1194,7 @@
     weights = n.snapshot_weightings["generators"]
 
     procurement = n.config["procurement"]
-    penetration = procurement["penetration"] / 100
+    energy_matching = procurement["energy_matching"] / 100
 
     for name in procurement["ci"]:
         location = procurement["ci"][name]["location"]
@@ -1239,10 +1234,7 @@
         total_load = (n.loads_t.p_set[name + " load"] * weights).sum()
 
         n.model.add_constraints(
-            lhs >= penetration * (total_load), name=f"CFE_constraint_{name}"
-=======
-            lhs == energy_matching * total_load, name=f"RES_annual_matching_{name}"
->>>>>>> 4dbb4ec7
+            lhs >= energy_matching * (total_load), name=f"CFE_constraint_{name}"
         )
 
 
@@ -1258,11 +1250,7 @@
         total_load = (n.loads_t.p_set[name + " load"] * weights).sum()
         share = n.config["procurement"][
             "excess_share"
-<<<<<<< HEAD
-        ]  # 'sliding': max(0., penetration - 0.8)
-=======
         ]  # 'sliding': max(0., energy_matching - 0.8)
->>>>>>> 4dbb4ec7
 
         n.model.add_constraints(
             excess <= share * total_load, name=f"Excess_constraint_{name}"
@@ -1354,82 +1342,133 @@
     ):
         procurement = config["procurement"]
         strategy = procurement["strategy"]
-<<<<<<< HEAD
-        penetration = procurement["penetration"]
+        energy_matching = procurement["energy_matching"]
         res_capacity_constraints(n)
 
         if strategy == "vol-match":
-            logger.info(f"Setting annual RES target of {penetration}%")
+            logger.info(f"Setting annual RES target of {energy_matching}%")
             res_annual_matching_constraints(n)
             excess_constraints(n)
         elif strategy == "247-cfe":
-            logger.info(f"Setting 247 CFE target of {penetration}")
+            logger.info(f"Setting 247 CFE target of {energy_matching}")
             cfe_constraints(n)
             excess_constraints(n)
         else:
             logger.info("no target set")
 
 
-def calculate_grid_cfe(n, config) -> pd.Series:
+def calculate_grid_cfe(n: pypsa.Network, config: dict) -> None:
     """
     Calculates the time-series of grid supply CFE score for each C&I consumer.
 
-    Args:
-    - n: pypsa network.
-    - config: config.yaml settings
+    NOTE: this only calculate the cfe_score based on the energy generated, not energy consumed.
+    If the objective is energy consumed, then it must be weighted on the imported electricity cfe_score.
+
+    Parameters
+    ----------
+    n : pypsa.Network
+        The PyPSA network instance
+    config : Dict
+        Configuration dictionary containing solver settings
 
     Returns:
-    - pd.Series: A pandas series containing the grid CFE supply score.
+    -------
+    pypsa.Network
+        Modified PyPSA network with added attribute of cfe_score in n.buses_t
     """
     clean_techs = config["procurement"]["grid_policy"]["clean_carriers"]
     emitters = config["procurement"]["grid_policy"]["emitters"]
 
     grid_buses = n.buses[(n.buses.carrier == "AC")].index
 
-    # =========== Generators ===========
-    # ==================================
-    
+    # ===================== Measuring CFEs in Generator Component =====================
+    # =================================================================================
+
     df_gen = n.generators_t.p.T.copy()
     df_gen = df_gen.join(n.generators[["bus", "carrier"]])
-    
+
     # TODO: convert low voltage bus into normal bus, multiply the axis by 0.97 (or not)
-    low_voltage_bus = n.links[(n.links.carrier == "electricity distribution grid") & ~n.links.bus0.isin(grid_buses)].set_index("bus0")["bus1"].to_dict()
+    low_voltage_bus = (
+        n.links[
+            (n.links.carrier == "electricity distribution grid")
+            & ~n.links.bus0.isin(grid_buses)
+        ]
+        .set_index("bus0")["bus1"]
+        .to_dict()
+    )
     df_gen["bus"] = df_gen["bus"].apply(lambda x: low_voltage_bus.get(x, x))
-    
-    df_gen_clean = df_gen[df_gen.carrier.isin(clean_techs) & df_gen.bus.isin(grid_buses)].groupby("bus")[n.snapshots].sum().T
-    df_gen_total = df_gen[df_gen.carrier.isin(clean_techs+emitters) & df_gen.bus.isin(grid_buses)].groupby("bus")[n.snapshots].sum().T
-    
-    # ============= Links =============
-    # =================================
-    
+
+    df_gen_clean = (
+        df_gen[df_gen.carrier.isin(clean_techs) & df_gen.bus.isin(grid_buses)]
+        .groupby("bus")[n.snapshots]
+        .sum()
+        .T
+    )
+    df_gen_total = (
+        df_gen[
+            df_gen.carrier.isin(clean_techs + emitters) & df_gen.bus.isin(grid_buses)
+        ]
+        .groupby("bus")[n.snapshots]
+        .sum()
+        .T
+    )
+
+    # ===================== Measuring CFEs in Links Component =====================
+    # =============================================================================
+
     df_link = -n.links_t.p1.T.copy()
     df_link = df_link.join(n.links[["bus1", "carrier"]])
     df_link["bus"] = df_link["bus1"]
-    
-    df_link_clean = df_link[df_link.carrier.isin(clean_techs) & df_link.bus1.isin(grid_buses)].groupby("bus")[n.snapshots].sum().T
-    df_link_total = df_link[df_link.carrier.isin(clean_techs+emitters) & df_link.bus1.isin(grid_buses)].groupby("bus")[n.snapshots].sum().T
-    
-    n.buses_t["cfe_p"] = pd.concat([df_gen_clean,df_link_clean], axis=1).T.groupby(level=0).sum().T
-    n.buses_t["all_p"] = pd.concat([df_gen_total,df_link_total], axis=1).T.groupby(level=0).sum().T
-    
-    n.buses_t["cfe_score"] = n.buses_t["cfe_p"]/n.buses_t["all_p"]
+
+    df_link_clean = (
+        df_link[df_link.carrier.isin(clean_techs) & df_link.bus1.isin(grid_buses)]
+        .groupby("bus")[n.snapshots]
+        .sum()
+        .T
+    )
+    df_link_total = (
+        df_link[
+            df_link.carrier.isin(clean_techs + emitters) & df_link.bus1.isin(grid_buses)
+        ]
+        .groupby("bus")[n.snapshots]
+        .sum()
+        .T
+    )
+
+    n.buses_t["cfe_p"] = (
+        pd.concat([df_gen_clean, df_link_clean], axis=1).T.groupby(level=0).sum().T
+    )
+    n.buses_t["all_p"] = (
+        pd.concat([df_gen_total, df_link_total], axis=1).T.groupby(level=0).sum().T
+    )
+
+    n.buses_t["cfe_score"] = n.buses_t["cfe_p"] / n.buses_t["all_p"]
 
     if n.buses_t.cfe_score.empty:
         n.buses_t["cfe_score"] = pd.DataFrame(0, index=n.snapshots, columns=grid_buses)
 
 
-def optimize_cfe_iteratively(n, config, **kwargs):
+def optimize_cfe_iteratively(n: pypsa.Network, config: dict, **kwargs):
     """
     Calculates the time-series of grid supply CFE score for each C&I consumer.
 
-    Args:
-    - n: pypsa network.
-    - node: location (node) of a C&I consumer.
-    - kwargs: config.yaml settings
-
-    Returns:
-    - status:
-    - condition:
+    Parameters
+    ----------
+    n : pypsa.Network
+        The PyPSA network instance
+    config : Dict
+        Configuration dictionary containing solver settings
+    **kwargs
+        Additional keyword arguments passed to the solver
+
+    Returns
+    -------
+    n : pypsa.Network
+        Solved network instance
+    status : str
+        Solution status
+    condition : str
+        Termination condition
     """
 
     procurment = config["procurement"]
@@ -1437,7 +1476,6 @@
 
     calculate_grid_cfe(n, config)
     for i in range(n_iterations):
-
         logger.info(f"Iteration: {i + 1}")
         status, condition = n.optimize(**kwargs)
 
@@ -1445,18 +1483,6 @@
 
     return status, condition
 
-=======
-        energy_matching = procurement["energy_matching"]
-        res_capacity_constraints(n)
-
-        if strategy == "vol-match":
-            logger.info(f"Setting annual RES target of {energy_matching}%")
-            res_annual_matching_constraints(n)
-            excess_constraints(n)
-        else:
-            logger.info("no target set")
-
->>>>>>> 4dbb4ec7
 
 def check_objective_value(n: pypsa.Network, solving: dict) -> None:
     """
@@ -1567,21 +1593,12 @@
         kwargs["overlap"] = cf_solving.get("overlap", 0)
         n.optimize.optimize_with_rolling_horizon(**kwargs)
         status, condition = "", ""
-<<<<<<< HEAD
     elif (
         n.params.procurement_enable
         and str(n.params.procurement["year"]) == planning_horizons
         and n.params.procurement["strategy"] == "247-cfe"
     ):
         status, condition = optimize_cfe_iteratively(n, config, **kwargs)
-=======
-    # elif (
-    #     n.params.procurement_enable
-    #     and str(n.params.procurement["year"]) == planning_horizons
-    #     and n.params.procurement["strategy"] == "247-cfe"
-    # ):
-    #     status, condition = optimize_cfe_iteratively(n, config, **kwargs)
->>>>>>> 4dbb4ec7
     elif skip_iterations:
         status, condition = n.optimize(**kwargs)
     else:
