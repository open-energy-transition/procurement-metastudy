--- conflicted
+++ resolved
@@ -1139,13 +1139,15 @@
     for bus in buses:
         for carrier in ["onwind", "solar"]:
             # Includes also CI buses linked to the referred buses. Only CI links have AC as its carriers
-            linked_bus = [bus] + n.links.query(
-                "carrier == 'AC' & bus1 == @bus"
-            ).bus0.to_list()
+            linked_bus = [bus] + n.links[
+                (n.links.carrier == "AC") & (n.links.bus1 == bus)
+            ].bus0.to_list()
             gen_bus_list = list(
-                n.generators.query(
-                    "bus.isin(@linked_bus) & carrier == @carrier & p_nom_extendable == True"
-                ).index
+                n.generators[
+                    n.generators.bus.isin(linked_bus)
+                    & (n.generators.carrier == carrier)
+                    & n.generators.p_nom_extendable
+                ].index
             )
 
             if len(gen_bus_list) >= 2:
@@ -1288,16 +1290,16 @@
         and str(n.params.procurement["year"]) == planning_horizons
     ):
         procurement = config["procurement"]
-        stratergy = procurement["stratergy"]
+        strategy = procurement["strategy"]
         penetration = procurement["penetration"]
-        # res_capacity_constraints(n)
-
-        if "ref" in stratergy:
-            logger.info("no target set")
-        elif "res" in stratergy:
+        #res_capacity_constraints(n) TODO: not yet operational
+
+        if strategy == "vol-match":
             logger.info(f"Setting annual RES target of {penetration}")
             res_annual_matching_constraints(n, penetration)
             excess_constraints(n)
+        else:
+            logger.info("no target set")
 
 
 def check_objective_value(n: pypsa.Network, solving: dict) -> None:
@@ -1449,12 +1451,6 @@
         raise RuntimeError("Solving status 'infeasible'. Infeasibilities computed.")
 
 
-<<<<<<< HEAD
-=======
-# metastudy
-
-
->>>>>>> a7e0a7e7
 def strip_network(n: pypsa.Network, config: dict) -> None:
     """
     Removes unnecessary components from a pypsa network.
@@ -1470,13 +1466,9 @@
     zone = set(n.buses.country[bus] for bus in ci_locations)
 
     # Perform queries and combine results into a single set
-    bus_core = n.buses.query("country.isin(@zone)", engine="python").index.unique()
-    combined_lines = n.lines.query(
-        "bus1.isin(@bus_core) | bus0.isin(@bus_core)", engine="python"
-    )
-    combined_links = n.links.query(
-        "bus1.isin(@bus_core) | bus0.isin(@bus_core)", engine="python"
-    )
+    bus_core = n.buses[n.buses["country"].isin(zone)].index.unique()
+    combined_lines = n.lines[n.lines.bus1.isin(bus_core) | n.lines.bus0.isin(bus_core)]
+    combined_links = n.links[n.links.bus1.isin(bus_core) | n.links.bus0.isin(bus_core)]
 
     # Combine the results of bus0 and bus1 in lines and links
     bus_connect = (
@@ -1487,7 +1479,7 @@
     )
 
     zone_all = set(n.buses.country[bus] for bus in bus_connect)
-    nodes_to_keep = n.buses.query("country.isin(@zone_all)").index.unique()
+    nodes_to_keep = n.buses[n.buses["country"].isin(zone_all)].index.unique()
 
     n.remove("Bus", n.buses.index.symmetric_difference(nodes_to_keep))
 
@@ -1508,9 +1500,6 @@
         n.remove(c.name, to_drop)
 
 
-<<<<<<< HEAD
-def add_ci(n: pypsa.Network, year: str, config: dict, costs: pd.DataFrame) -> None:
-=======
 def load_profile(
     n: pypsa.Network,
     location: str,
@@ -1582,8 +1571,7 @@
     return profile
 
 
-def add_ci(n: pypsa.Network, year: str, config: dict) -> None:
->>>>>>> a7e0a7e7
+def add_ci(n: pypsa.Network, year: str, config: dict, costs: pd.DataFrame) -> None:
     """
     Add C&I buyer(s) to the network.
 
@@ -1596,26 +1584,17 @@
     """
     # tech_palette options
     procurement = config["procurement"]
-<<<<<<< HEAD
     clean_techs = procurement["technology"]["generation_tech"]
     storage_techs = procurement["technology"]["storage_tech"]
     ci = procurement["ci"]
-    stratergy = procurement["stratergy"]
+    strategy = procurement["strategy"]
     scope = procurement["scope"]
-
-    for name in ci.keys():
-        location = ci[name]["location"]
-
-        n.add("Bus", name, country="")
-=======
-    ci = procurement["ci"]
 
     for name in ci.keys():
         location = ci[name]["location"]
         profile = procurement["profile"]
 
-        n.add("Bus", name)
->>>>>>> a7e0a7e7
+        n.add("Bus", name, country="")
 
         n.add(
             "Link",
@@ -1624,10 +1603,7 @@
             bus1=location,
             marginal_cost=0.1,  # large enough to avoid optimization artifacts, small enough not to influence PPA portfolio
             p_nom=1e6,
-<<<<<<< HEAD
             reversed=False,
-=======
->>>>>>> a7e0a7e7
         )
 
         n.add(
@@ -1637,10 +1613,7 @@
             bus1=name,
             marginal_cost=0.001,  # large enough to avoid optimization artifacts, small enough not to influence PPA portfolio
             p_nom=1e6,
-<<<<<<< HEAD
             reversed=False,
-=======
->>>>>>> a7e0a7e7
         )
 
         n.add(
@@ -1648,19 +1621,13 @@
             f"{name}" + " load",
             carrier="electricity",
             bus=name,
-<<<<<<< HEAD
-            p_set=n.loads_t.p_set[location]
-            / 3,  # TODO: Add the load settings here, current value is only a placeholder
+            p_set=load_profile(n, location, profile, config),
             ci=name,  # C&I markers used in constraints
-=======
-            p_set=load_profile(n, location, profile, config),
->>>>>>> a7e0a7e7
         )
 
         # C&I following voluntary clean energy procurement is a share of C&I load -> subtract it from node's profile
         n.loads_t.p_set[location] -= n.loads_t.p_set[f"{name}" + " load"]
 
-<<<<<<< HEAD
         # ===================== Adding Dispatchable Technologies =====================
         # ============================================================================
 
@@ -1718,7 +1685,7 @@
                 * costs.at[generator, "VOM"],  # NB: VOM is per MWel
                 capital_cost=costs.at[generator, "efficiency"]
                 * costs.at[generator, "capital_cost"],  # NB: fixed cost is per MWel
-                p_nom_extendable=False if stratergy == "ref" else True,
+                p_nom_extendable=False if strategy == "ref" else True,
                 p_max_pu=0.7
                 if carrier == "uranium"
                 else 1,  # be conservative for nuclear (maintenance or unplanned shut downs)
@@ -1742,19 +1709,22 @@
         )
 
         for carrier in res_available_carriers:
-            if scope == "node" or "cfe" in stratergy:
+            if scope == "node" or strategy == "247-cfe":
                 res_df = pd.DataFrame(index=[name])
                 res_df["gen_name"] = name + " " + carrier
                 res_df["gen_template"] = location + " " + carrier + f"-{year}"
             else:
                 if scope == "country":
                     zone = n.buses.loc[location, "country"]
-                    query_condition = " & country == @zone"
+                    index = n.buses[
+                        (n.buses.carrier == "AC") & (n.buses.country == zone)
+                    ].index
                 else:  # scope == "all" is the default
-                    query_condition = " & country != ''"
-                res_df = pd.DataFrame(
-                    index=n.buses.query("carrier == 'AC'" + query_condition).index
-                )
+                    index = n.buses[
+                        (n.buses.carrier == "AC") & (n.buses.country != "")
+                    ].index
+
+                res_df = pd.DataFrame(index=index)
                 res_df["gen_name"] = [f"{i} {name} {carrier}" for i in res_df.index]
                 res_df["gen_template"] = [f"{i} {carrier}-{year}" for i in res_df.index]
 
@@ -1768,7 +1738,7 @@
                 res_df["gen_name"],
                 carrier=carrier,
                 bus=res_df.index,
-                p_nom_extendable=False if stratergy == "ref" else True,
+                p_nom_extendable=False if strategy == "ref" else True,
                 p_max_pu=p_max_pu_df,
                 capital_cost=costs.at[carrier, "capital_cost"],
                 marginal_cost=costs.at[carrier, "marginal_cost"],
@@ -1844,7 +1814,7 @@
                     suffix=f" {carrier} {max_hour}h",
                     bus=name,
                     carrier=f"{carrier} {max_hour}h",
-                    p_nom_extendable=False if stratergy == "ref" else True,
+                    p_nom_extendable=False if strategy == "ref" else True,
                     capital_cost=costs.at[
                         f"{cost_carrier} {max_hour}h", "capital_cost"
                     ],
@@ -1861,8 +1831,6 @@
 
         logger.info(f"Include {storage_available_carriers} for the CI: {name}.")
 
-=======
->>>>>>> a7e0a7e7
 
 # %%
 if __name__ == "__main__":
@@ -1905,15 +1873,10 @@
     with memory_logger(
         filename=getattr(snakemake.log, "memory", None), interval=logging_frequency
     ) as mem:
-<<<<<<< HEAD
         if (
             snakemake.params.procurement_enable
             and str(snakemake.params.procurement["year"]) == planning_horizons
         ):
-=======
-        # metastudy
-        if snakemake.params.procurement_enable:
->>>>>>> a7e0a7e7
             print("procurement_enable is activated")
             procurement = snakemake.params.procurement
 
@@ -1921,7 +1884,6 @@
                 print("stript_network is activated")
                 strip_network(n, procurement)
 
-<<<<<<< HEAD
             Nyears = n.snapshot_weightings.objective.sum() / 8760.0
             costs = load_costs(
                 snakemake.input.costs,
@@ -1930,13 +1892,6 @@
                 Nyears,
             )
             add_ci(n, snakemake.wildcards.planning_horizons, snakemake.params, costs)
-=======
-            add_ci(
-                n,
-                snakemake.wildcards.planning_horizons,
-                snakemake.params,
-            )
->>>>>>> a7e0a7e7
 
         solve_network(
             n,
