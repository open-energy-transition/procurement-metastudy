#!/usr/bin/env python

import os
import atlite
import numpy as np
import xarray as xr
import pandas as pd
<<<<<<< HEAD
from multiprocessing import Pool
=======
import geopandas as gpd
from pypsa.geo import haversine
from vresutils.array import spdiag
>>>>>>> e262f226

import glaes as gl
import geokit as gk
from osgeo import gdal
from scipy.sparse import csr_matrix, vstack

from vresutils import landuse as vlanduse
from vresutils.array import spdiag

import progressbar as pgb
import logging
logger = logging.getLogger(__name__)
<<<<<<< HEAD

bounds = dx = dy = gebco = clc = natura = None
def init_globals(n_bounds, n_dx, n_dy):
    # global in each process of the multiprocessing.Pool
    global bounds, dx, dy, gebco, clc, natura

    bounds = n_bounds
    dx = n_dx
    dy = n_dy

    gebco = gk.raster.loadRaster(snakemake.input.gebco)
    gebco.SetProjection(gk.srs.loadSRS(4326).ExportToWkt())

    clc = gk.raster.loadRaster(snakemake.input.corine)
    clc.SetProjection(gk.srs.loadSRS(3035).ExportToWkt())

    natura = gk.raster.loadRaster(snakemake.input.natura)

def downsample_to_coarse_grid(bounds, dx, dy, mask, data):
    # The GDAL warp function with the 'average' resample algorithm needs a band of zero values of at least
    # the size of one coarse cell around the original raster or it produces erroneous results
    orig = mask.createRaster(data=data)
    padded_extent = mask.extent.castTo(bounds.srs).pad(max(dx, dy)).castTo(mask.srs)
    padded = padded_extent.fit((mask.pixelWidth, mask.pixelHeight)).warp(orig, mask.pixelWidth, mask.pixelHeight)
    orig = None # free original raster
    average = bounds.createRaster(dx, dy, dtype=gdal.GDT_Float32)
    assert gdal.Warp(average, padded, resampleAlg='average') == 1, "gdal warp failed: %s" % gdal.GetLastErrorMsg()
    return average

def calculate_potential(gid):
    feature = gk.vector.extractFeature(snakemake.input.regions, where=gid)
    ec = gl.ExclusionCalculator(feature.geom, srs=4326, pixelRes=1e-3) # about 100m in EU, it also works in LAEA 3035

    corine = config.get("corine", {})
    if isinstance(corine, list):
        corine = {'grid_codes': corine}
    if "grid_codes" in corine:
        ec.excludeRasterType(clc, value=corine["grid_codes"], invert=True)
    if corine.get("distance", 0.) > 0.:
        ec.excludeRasterType(clc, value=corine["distance_grid_codes"], buffer=corine["distance"])

    if config.get("natura", False):
        ec.excludeRasterType(natura, value=1)
    if "max_depth" in config:
        ec.excludeRasterType(gebco, (None, -config["max_depth"]))

    # TODO compute a distance field as a raster beforehand
    if 'max_shore_distance' in config:
        ec.excludeVectorType(snakemake.input.country_shapes, buffer=config['max_shore_distance'], invert=True)
    if 'min_shore_distance' in config:
        ec.excludeVectorType(snakemake.input.country_shapes, buffer=config['min_shore_distance'])

    availability = downsample_to_coarse_grid(bounds, dx, dy, ec.region, np.where(ec.region.mask, ec._availability, 0))

    return csr_matrix(gk.raster.extractMatrix(availability).flatten() / 100.)


if __name__ == '__main__':
    pgb.streams.wrap_stderr()
    logging.basicConfig(level=snakemake.config['logging_level'])

    config = snakemake.config['renewable'][snakemake.wildcards.technology]

    time = pd.date_range(freq='m', **snakemake.config['snapshots'])
    params = dict(years=slice(*time.year[[0, -1]]), months=slice(*time.month[[0, -1]]))

    cutout = atlite.Cutout(config['cutout'],
                        cutout_dir=os.path.dirname(snakemake.input.cutout),
                        **params)

    minx, maxx, miny, maxy = cutout.extent
    dx = (maxx - minx) / (cutout.shape[1] - 1)
    dy = (maxy - miny) / (cutout.shape[0] - 1)
    bounds = gk.Extent.from_xXyY((minx - dx/2., maxx + dx/2.,
                                  miny - dy/2., maxy + dy/2.))

    # Use GLAES to compute available potentials and the transition matrix

    with Pool(initializer=init_globals, initargs=(bounds, dx, dy),
              maxtasksperchild=20, processes=snakemake.config['atlite'].get('nprocesses', 2)) as pool:
        features = gk.vector.extractFeatures(snakemake.input.regions, onlyAttr=True) #.iloc[:10]
        buses = pd.Index(features['name'], name="bus")
        widgets = [
            pgb.widgets.Percentage(),
            ' ', pgb.widgets.SimpleProgress(format='(%s)' % pgb.widgets.SimpleProgress.DEFAULT_FORMAT),
            ' ', pgb.widgets.Bar(),
            ' ', pgb.widgets.Timer(),
            ' ', pgb.widgets.ETA()
        ]
        progressbar = pgb.ProgressBar(prefix='Compute GIS potentials: ', widgets=widgets, max_value=len(features))
        matrix = vstack(list(progressbar(pool.imap(calculate_potential, features.index))))

    potentials = config['capacity_per_sqkm'] * vlanduse._cutout_cell_areas(cutout)
    potmatrix = matrix * spdiag(potentials.ravel())
    potmatrix.data[potmatrix.data < 1.] = 0 # ignore weather cells where only less than 1 MW can be installed
    potmatrix.eliminate_zeros()

    with pgb.ProgressBar(prefix='Compute capacity factors: ', max_value=1) as progressbar:
        progressbar.update(0)
        resource = config['resource']
        func = getattr(cutout, resource.pop('method'))
        correction_factor = config.get('correction_factor', 1.)
        if correction_factor != 1.:
            logger.warning('correction_factor is set as {}'.format(correction_factor))
        capacity_factor = correction_factor * func(capacity_factor=True, **resource).stack(spatial=('y', 'x')).values
        layoutmatrix = potmatrix * spdiag(capacity_factor)
        progressbar.update(1)


    with pgb.ProgressBar(prefix='Compute profiles: ', max_value=1) as progressbar:
        progressbar.update(0)
        profile, capacities = func(matrix=layoutmatrix, index=buses, per_unit=True,
                                   return_capacity=True, **resource)
        progressbar.update(1)


    p_nom_max_meth = config.get('potential', 'conservative')

    if p_nom_max_meth == 'conservative':
        # p_nom_max has to be calculated for each bus and is the minimal ratio
        # (min over all weather grid cells of the bus region) between the available
        # potential (potmatrix) and the used normalised layout (layoutmatrix /
        # capacities), so we would like to calculate i.e. potmatrix / (layoutmatrix /
        # capacities). Since layoutmatrix = potmatrix * capacity_factor, this
        # corresponds to capacities/max(capacity factor in the voronoi cell)
        p_nom_max = xr.DataArray([1./np.max(capacity_factor[inds]) if len(inds) else 0.
                                  for inds in np.split(potmatrix.indices, potmatrix.indptr[1:-1])], [buses]) * capacities
    elif p_nom_max_meth == 'heuristic':
        p_nom_max = 0.8 * xr.DataArray(np.asarray(potmatrix.sum(axis=1)).squeeze(), [buses])
    else:
        raise AssertionError('Config key `potential` should be one of "conservative" (default) or "heuristic",'
                             ' not "{}"'.format(p_nom_max_meth))

    layout = xr.DataArray(np.asarray(potmatrix.sum(axis=0)).reshape(cutout.shape),
                          [cutout.meta.indexes[ax] for ax in ['y', 'x']])

    ds = xr.merge([(correction_factor * profile).rename('profile'),
                   capacities.rename('weight'),
                   p_nom_max.rename('p_nom_max'),
                   layout.rename('potential')])
    (ds.sel(bus=(ds['profile'].mean('time') > config.get('min_p_max_pu', 0.)) & (ds['p_nom_max'] > 0.))
     .to_netcdf(snakemake.output.profile))
=======
logging.basicConfig(level=snakemake.config['logging_level'])

config = snakemake.config['renewable'][snakemake.wildcards.technology]

time = pd.date_range(freq='m', **snakemake.config['snapshots'])
params = dict(years=slice(*time.year[[0, -1]]), months=slice(*time.month[[0, -1]]))

regions = gpd.read_file(snakemake.input.regions).set_index('name')
regions.index.name = 'bus'

cutout = atlite.Cutout(config['cutout'],
                       cutout_dir=os.path.dirname(snakemake.input.cutout),
                       **params)

# Potentials
potentials = xr.open_dataarray(snakemake.input.potentials)

# Indicatormatrix
indicatormatrix = cutout.indicatormatrix(regions.geometry)

resource = config['resource']
func = getattr(cutout, resource.pop('method'))
correction_factor = config.get('correction_factor', 1.)
if correction_factor != 1.:
    logger.warning('correction_factor is set as {}'.format(correction_factor))
capacity_factor = correction_factor * func(capacity_factor=True, **resource)
layout = capacity_factor * potentials

profile, capacities = func(matrix=indicatormatrix, index=regions.index,
                           layout=layout, per_unit=True, return_capacity=True,
                           **resource)

relativepotentials = (potentials / layout).stack(spatial=('y', 'x')).values
p_nom_max = xr.DataArray([np.nanmin(relativepotentials[row.nonzero()[1]])
                          if row.getnnz() > 0 else 0
                          for row in indicatormatrix.tocsr()],
                         [capacities.coords['bus']]) * capacities

# Determine weighted average distance to substation
matrix_weighted = indicatormatrix * spdiag(layout.stack(spatial=('y', 'x')))
cell_coords = cutout.grid_coordinates()

average_distance = []
for i, bus in enumerate(regions.index):
    row = matrix_weighted[i]
    distances = haversine(regions.loc[bus, ['x', 'y']], cell_coords[row.indices])[0]
    average_distance.append((distances * (row.data / row.data.sum())).sum())
average_distance = xr.DataArray(average_distance, [regions.index.rename("bus")])

ds = xr.merge([(correction_factor * profile).rename('profile'),
               capacities.rename('weight'),
               p_nom_max.rename('p_nom_max'),
               layout.rename('potential'),
               average_distance.rename('average_distance')])
(ds.sel(bus=ds['profile'].mean('time') > config.get('min_p_max_pu', 0.))
 .to_netcdf(snakemake.output.profile))
>>>>>>> e262f226
<|MERGE_RESOLUTION|>--- conflicted
+++ resolved
@@ -5,26 +5,20 @@
 import numpy as np
 import xarray as xr
 import pandas as pd
-<<<<<<< HEAD
 from multiprocessing import Pool
-=======
-import geopandas as gpd
-from pypsa.geo import haversine
-from vresutils.array import spdiag
->>>>>>> e262f226
 
 import glaes as gl
 import geokit as gk
 from osgeo import gdal
 from scipy.sparse import csr_matrix, vstack
 
+from pypsa.geo import haversine
 from vresutils import landuse as vlanduse
 from vresutils.array import spdiag
 
 import progressbar as pgb
 import logging
 logger = logging.getLogger(__name__)
-<<<<<<< HEAD
 
 bounds = dx = dy = gebco = clc = natura = None
 def init_globals(n_bounds, n_dx, n_dy):
@@ -105,8 +99,8 @@
 
     with Pool(initializer=init_globals, initargs=(bounds, dx, dy),
               maxtasksperchild=20, processes=snakemake.config['atlite'].get('nprocesses', 2)) as pool:
-        features = gk.vector.extractFeatures(snakemake.input.regions, onlyAttr=True) #.iloc[:10]
-        buses = pd.Index(features['name'], name="bus")
+        regions = gk.vector.extractFeatures(snakemake.input.regions, onlyAttr=True) #.iloc[:10]
+        buses = pd.Index(regions['name'], name="bus")
         widgets = [
             pgb.widgets.Percentage(),
             ' ', pgb.widgets.SimpleProgress(format='(%s)' % pgb.widgets.SimpleProgress.DEFAULT_FORMAT),
@@ -161,67 +155,20 @@
     layout = xr.DataArray(np.asarray(potmatrix.sum(axis=0)).reshape(cutout.shape),
                           [cutout.meta.indexes[ax] for ax in ['y', 'x']])
 
+    # Determine weighted average distance from substation
+    cell_coords = cutout.grid_coordinates()
+
+    average_distance = []
+    for i in regions.index:
+        row = layoutmatrix[i]
+        distances = haversine(regions.loc[i, ['x', 'y']], cell_coords[row.indices])[0]
+        average_distance.append((distances * (row.data / row.data.sum())).sum())
+    average_distance = xr.DataArray(average_distance, [buses])
+
     ds = xr.merge([(correction_factor * profile).rename('profile'),
-                   capacities.rename('weight'),
-                   p_nom_max.rename('p_nom_max'),
-                   layout.rename('potential')])
+                capacities.rename('weight'),
+                p_nom_max.rename('p_nom_max'),
+                layout.rename('potential'),
+                average_distance.rename('average_distance')])
     (ds.sel(bus=(ds['profile'].mean('time') > config.get('min_p_max_pu', 0.)) & (ds['p_nom_max'] > 0.))
-     .to_netcdf(snakemake.output.profile))
-=======
-logging.basicConfig(level=snakemake.config['logging_level'])
-
-config = snakemake.config['renewable'][snakemake.wildcards.technology]
-
-time = pd.date_range(freq='m', **snakemake.config['snapshots'])
-params = dict(years=slice(*time.year[[0, -1]]), months=slice(*time.month[[0, -1]]))
-
-regions = gpd.read_file(snakemake.input.regions).set_index('name')
-regions.index.name = 'bus'
-
-cutout = atlite.Cutout(config['cutout'],
-                       cutout_dir=os.path.dirname(snakemake.input.cutout),
-                       **params)
-
-# Potentials
-potentials = xr.open_dataarray(snakemake.input.potentials)
-
-# Indicatormatrix
-indicatormatrix = cutout.indicatormatrix(regions.geometry)
-
-resource = config['resource']
-func = getattr(cutout, resource.pop('method'))
-correction_factor = config.get('correction_factor', 1.)
-if correction_factor != 1.:
-    logger.warning('correction_factor is set as {}'.format(correction_factor))
-capacity_factor = correction_factor * func(capacity_factor=True, **resource)
-layout = capacity_factor * potentials
-
-profile, capacities = func(matrix=indicatormatrix, index=regions.index,
-                           layout=layout, per_unit=True, return_capacity=True,
-                           **resource)
-
-relativepotentials = (potentials / layout).stack(spatial=('y', 'x')).values
-p_nom_max = xr.DataArray([np.nanmin(relativepotentials[row.nonzero()[1]])
-                          if row.getnnz() > 0 else 0
-                          for row in indicatormatrix.tocsr()],
-                         [capacities.coords['bus']]) * capacities
-
-# Determine weighted average distance to substation
-matrix_weighted = indicatormatrix * spdiag(layout.stack(spatial=('y', 'x')))
-cell_coords = cutout.grid_coordinates()
-
-average_distance = []
-for i, bus in enumerate(regions.index):
-    row = matrix_weighted[i]
-    distances = haversine(regions.loc[bus, ['x', 'y']], cell_coords[row.indices])[0]
-    average_distance.append((distances * (row.data / row.data.sum())).sum())
-average_distance = xr.DataArray(average_distance, [regions.index.rename("bus")])
-
-ds = xr.merge([(correction_factor * profile).rename('profile'),
-               capacities.rename('weight'),
-               p_nom_max.rename('p_nom_max'),
-               layout.rename('potential'),
-               average_distance.rename('average_distance')])
-(ds.sel(bus=ds['profile'].mean('time') > config.get('min_p_max_pu', 0.))
- .to_netcdf(snakemake.output.profile))
->>>>>>> e262f226
+     .to_netcdf(snakemake.output.profile))