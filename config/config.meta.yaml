--- conflicted
+++ resolved
@@ -148,17 +148,16 @@
   temporal:
     resolution_sector: 3H
 
-<<<<<<< HEAD
 # ================ Procurment Metastudy ================
 procurement:
   year: 2030
-  stratergy: res # "ref", "cfe90", "cfe98", "cfe100", "cfe..", "res90", "res98", "res100", "res.."
+  strategy: vol-match # name of procurement strategy "vol-match"
+  scope: "all" # "node", "country", "all"
   penetration: 100
-  scope: "all" # "node", "country", "all"
 
-  strip_network: true # simplify the network to only include the country with CI and it's neighbours
-  excess_share: 0.  # share of excess CI generation that can be sold to the grid [percentage]
-  min_iterations: 2
+  load: data/ci_load.csv # path to CI load input data
+  profile: "industry" # type of load profile (e.g., "baseload", "industry")
+  participation: 10 # share of CI load participating to the procurement
 
   ci:
     Germany: # Set name here
@@ -167,16 +166,7 @@
   technology:
     generation_tech: ["onwind", "solar", "nuclear", "allam", "geothermal"]
     storage_tech: ["li-ion battery", "vanadium", "lair", "pair", "iron-air battery"]
-=======
-# procurement strategies
-procurement:
-  load: data/ci_load.csv # path to CI load input data
-  strategy: "vol-match" # name of procurement strategy
-  participation: 10 # share of CI load participating to the procurement
-  profile: "industry" # type of load profile (e.g., "baseload", "industry")
+
   strip_network: true # [ true, false ] If true, model only the countries with the CI loads and their neighbors
-
-  ci:
-    Germany: # CI load name
-      location: "DE0 0"
->>>>>>> a7e0a7e7
+  excess_share: 0.  # share of excess CI generation that can be sold to the grid [percentage]
+  min_iterations: 2